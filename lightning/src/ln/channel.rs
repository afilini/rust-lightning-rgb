--- conflicted
+++ resolved
@@ -6622,12 +6622,7 @@
 			(28, holder_max_accepted_htlcs, option),
 			(29, self.temporary_channel_id, option),
 			(31, channel_pending_event_emitted, option),
-<<<<<<< HEAD
-			(33, self.consignment_endpoint, required),
-=======
 			(33, self.consignment_endpoint, option),
-			(35, self.ldk_data_dir, required),
->>>>>>> bfef26e4
 		});
 
 		Ok(())
