--- conflicted
+++ resolved
@@ -10,13 +10,9 @@
 //! A bunch of useful utilities for building networks of nodes and exchanging messages between
 //! nodes for functional tests.
 
-<<<<<<< HEAD
 /*
-use crate::chain::{BestBlock, ChannelMonitorUpdateStatus, Confirm, Listen, Watch, keysinterface::EntropySource};
-=======
 use crate::chain::{BestBlock, ChannelMonitorUpdateStatus, Confirm, Listen, Watch, chainmonitor::Persist};
 use crate::sign::EntropySource;
->>>>>>> d2242f60
 use crate::chain::channelmonitor::ChannelMonitor;
 use crate::chain::transaction::OutPoint;
 use crate::events::{ClaimedHTLC, ClosureReason, Event, HTLCDestination, MessageSendEvent, MessageSendEventsProvider, PathFailure, PaymentPurpose, PaymentFailureReason};
@@ -3309,9 +3305,6 @@
 		}
 	}
 }
-<<<<<<< HEAD
-*/
-=======
 
 /// Initiates channel opening and creates a single batch funding transaction.
 /// This will go through the open_channel / accept_channel flow, and return the batch funding
@@ -3385,4 +3378,4 @@
 	}
 	return (tx, funding_created_msgs);
 }
->>>>>>> d2242f60
+*/