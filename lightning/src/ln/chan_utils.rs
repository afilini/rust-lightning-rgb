// This file is Copyright its original authors, visible in version control
// history.
//
// This file is licensed under the Apache License, Version 2.0 <LICENSE-APACHE
// or http://www.apache.org/licenses/LICENSE-2.0> or the MIT license
// <LICENSE-MIT or http://opensource.org/licenses/MIT>, at your option.
// You may not use this file except in accordance with one or both of these
// licenses.

//! Various utilities for building scripts and deriving keys related to channels. These are
//! largely of interest for those implementing the traits on [`crate::sign`] by hand.

use bitcoin::blockdata::script::{Script,Builder};
use bitcoin::blockdata::opcodes;
use bitcoin::blockdata::transaction::{TxIn,TxOut,OutPoint,Transaction, EcdsaSighashType};
use bitcoin::util::sighash;
use bitcoin::util::address::Payload;

use bitcoin::hashes::{Hash, HashEngine};
use bitcoin::hashes::sha256::Hash as Sha256;
use bitcoin::hashes::ripemd160::Hash as Ripemd160;
use bitcoin::hash_types::{Txid, PubkeyHash, WPubkeyHash};

use crate::chain::chaininterface::fee_for_weight;
use crate::chain::package::WEIGHT_REVOKED_OUTPUT;
use crate::sign::EntropySource;
use crate::ln::{PaymentHash, PaymentPreimage};
use crate::ln::msgs::DecodeError;
<<<<<<< HEAD
use crate::rgb_utils::color_htlc;
use crate::util::ser::{Readable, Writeable, Writer};
=======
use crate::util::ser::{Readable, RequiredWrapper, Writeable, Writer};
>>>>>>> d2242f60
use crate::util::transaction_utils;

use bitcoin::secp256k1::{SecretKey, PublicKey, Scalar};
use bitcoin::secp256k1::{Secp256k1, ecdsa::Signature, Message};
use bitcoin::{PackedLockTime, secp256k1, Sequence, Witness};
use bitcoin::PublicKey as BitcoinPublicKey;

use crate::io;
use crate::prelude::*;
use core::cmp;
use std::path::PathBuf;
use crate::ln::chan_utils;
use crate::util::transaction_utils::sort_outputs;
use crate::ln::channel::{INITIAL_COMMITMENT_NUMBER, ANCHOR_OUTPUT_VALUE_SATOSHI};
use core::ops::Deref;
use crate::chain;
use crate::ln::features::ChannelTypeFeatures;
use crate::util::crypto::{sign, sign_with_aux_rand};

/// Maximum number of one-way in-flight HTLC (protocol-level value).
pub const MAX_HTLCS: u16 = 483;
/// The weight of a BIP141 witnessScript for a BOLT3's "offered HTLC output" on a commitment transaction, non-anchor variant.
pub const OFFERED_HTLC_SCRIPT_WEIGHT: usize = 133;
/// The weight of a BIP141 witnessScript for a BOLT3's "offered HTLC output" on a commitment transaction, anchor variant.
pub const OFFERED_HTLC_SCRIPT_WEIGHT_ANCHORS: usize = 136;

/// The weight of a BIP141 witnessScript for a BOLT3's "received HTLC output" can vary in function of its CLTV argument value.
/// We define a range that encompasses both its non-anchors and anchors variants.
pub(crate) const MIN_ACCEPTED_HTLC_SCRIPT_WEIGHT: usize = 136;
/// The weight of a BIP141 witnessScript for a BOLT3's "received HTLC output" can vary in function of its CLTV argument value.
/// We define a range that encompasses both its non-anchors and anchors variants.
/// This is the maximum post-anchor value.
pub const MAX_ACCEPTED_HTLC_SCRIPT_WEIGHT: usize = 143;

/// The upper bound weight of an anchor input.
pub const ANCHOR_INPUT_WITNESS_WEIGHT: u64 = 116;
/// The upper bound weight of an HTLC timeout input from a commitment transaction with anchor
/// outputs.
pub const HTLC_TIMEOUT_INPUT_ANCHOR_WITNESS_WEIGHT: u64 = 288;
/// The upper bound weight of an HTLC success input from a commitment transaction with anchor
/// outputs.
pub const HTLC_SUCCESS_INPUT_ANCHOR_WITNESS_WEIGHT: u64 = 327;

/// Gets the weight for an HTLC-Success transaction.
#[inline]
pub fn htlc_success_tx_weight(channel_type_features: &ChannelTypeFeatures) -> u64 {
	const HTLC_SUCCESS_TX_WEIGHT: u64 = 703;
	const HTLC_SUCCESS_ANCHOR_TX_WEIGHT: u64 = 706;
	if channel_type_features.supports_anchors_zero_fee_htlc_tx() { HTLC_SUCCESS_ANCHOR_TX_WEIGHT } else { HTLC_SUCCESS_TX_WEIGHT }
}

/// Gets the weight for an HTLC-Timeout transaction.
#[inline]
pub fn htlc_timeout_tx_weight(channel_type_features: &ChannelTypeFeatures) -> u64 {
	const HTLC_TIMEOUT_TX_WEIGHT: u64 = 663;
	const HTLC_TIMEOUT_ANCHOR_TX_WEIGHT: u64 = 666;
	if channel_type_features.supports_anchors_zero_fee_htlc_tx() { HTLC_TIMEOUT_ANCHOR_TX_WEIGHT } else { HTLC_TIMEOUT_TX_WEIGHT }
}

/// Describes the type of HTLC claim as determined by analyzing the witness.
#[derive(PartialEq, Eq)]
pub enum HTLCClaim {
	/// Claims an offered output on a commitment transaction through the timeout path.
	OfferedTimeout,
	/// Claims an offered output on a commitment transaction through the success path.
	OfferedPreimage,
	/// Claims an accepted output on a commitment transaction through the timeout path.
	AcceptedTimeout,
	/// Claims an accepted output on a commitment transaction through the success path.
	AcceptedPreimage,
	/// Claims an offered/accepted output on a commitment transaction through the revocation path.
	Revocation,
}

impl HTLCClaim {
	/// Check if a given input witness attempts to claim a HTLC.
	pub fn from_witness(witness: &Witness) -> Option<Self> {
		debug_assert_eq!(OFFERED_HTLC_SCRIPT_WEIGHT_ANCHORS, MIN_ACCEPTED_HTLC_SCRIPT_WEIGHT);
		if witness.len() < 2 {
			return None;
		}
		let witness_script = witness.last().unwrap();
		let second_to_last = witness.second_to_last().unwrap();
		if witness_script.len() == OFFERED_HTLC_SCRIPT_WEIGHT {
			if witness.len() == 3 && second_to_last.len() == 33 {
				// <revocation sig> <revocationpubkey> <witness_script>
				Some(Self::Revocation)
			} else if witness.len() == 3 && second_to_last.len() == 32 {
				// <remotehtlcsig> <payment_preimage> <witness_script>
				Some(Self::OfferedPreimage)
			} else if witness.len() == 5 && second_to_last.len() == 0 {
				// 0 <remotehtlcsig> <localhtlcsig> <> <witness_script>
				Some(Self::OfferedTimeout)
			} else {
				None
			}
		} else if witness_script.len() == OFFERED_HTLC_SCRIPT_WEIGHT_ANCHORS {
			// It's possible for the weight of `offered_htlc_script` and `accepted_htlc_script` to
			// match so we check for both here.
			if witness.len() == 3 && second_to_last.len() == 33 {
				// <revocation sig> <revocationpubkey> <witness_script>
				Some(Self::Revocation)
			} else if witness.len() == 3 && second_to_last.len() == 32 {
				// <remotehtlcsig> <payment_preimage> <witness_script>
				Some(Self::OfferedPreimage)
			} else if witness.len() == 5 && second_to_last.len() == 0 {
				// 0 <remotehtlcsig> <localhtlcsig> <> <witness_script>
				Some(Self::OfferedTimeout)
			} else if witness.len() == 3 && second_to_last.len() == 0 {
				// <remotehtlcsig> <> <witness_script>
				Some(Self::AcceptedTimeout)
			} else if witness.len() == 5 && second_to_last.len() == 32 {
				// 0 <remotehtlcsig> <localhtlcsig> <payment_preimage> <witness_script>
				Some(Self::AcceptedPreimage)
			} else {
				None
			}
		} else if witness_script.len() > MIN_ACCEPTED_HTLC_SCRIPT_WEIGHT &&
			witness_script.len() <= MAX_ACCEPTED_HTLC_SCRIPT_WEIGHT {
			// Handle remaining range of ACCEPTED_HTLC_SCRIPT_WEIGHT.
			if witness.len() == 3 && second_to_last.len() == 33 {
				// <revocation sig> <revocationpubkey> <witness_script>
				Some(Self::Revocation)
			} else if witness.len() == 3 && second_to_last.len() == 0 {
				// <remotehtlcsig> <> <witness_script>
				Some(Self::AcceptedTimeout)
			} else if witness.len() == 5 && second_to_last.len() == 32 {
				// 0 <remotehtlcsig> <localhtlcsig> <payment_preimage> <witness_script>
				Some(Self::AcceptedPreimage)
			} else {
				None
			}
		} else {
			None
		}
	}
}

// Various functions for key derivation and transaction creation for use within channels. Primarily
// used in Channel and ChannelMonitor.

/// Build the commitment secret from the seed and the commitment number
pub fn build_commitment_secret(commitment_seed: &[u8; 32], idx: u64) -> [u8; 32] {
	let mut res: [u8; 32] = commitment_seed.clone();
	for i in 0..48 {
		let bitpos = 47 - i;
		if idx & (1 << bitpos) == (1 << bitpos) {
			res[bitpos / 8] ^= 1 << (bitpos & 7);
			res = Sha256::hash(&res).into_inner();
		}
	}
	res
}

/// Build a closing transaction
pub fn build_closing_transaction(to_holder_value_sat: u64, to_counterparty_value_sat: u64, to_holder_script: Script, to_counterparty_script: Script, funding_outpoint: OutPoint) -> Transaction {
	let txins = {
		let mut ins: Vec<TxIn> = Vec::new();
		ins.push(TxIn {
			previous_output: funding_outpoint,
			script_sig: Script::new(),
			sequence: Sequence::MAX,
			witness: Witness::new(),
		});
		ins
	};

	let mut txouts: Vec<(TxOut, ())> = Vec::new();

	if to_counterparty_value_sat > 0 {
		txouts.push((TxOut {
			script_pubkey: to_counterparty_script,
			value: to_counterparty_value_sat
		}, ()));
	}

	if to_holder_value_sat > 0 {
		txouts.push((TxOut {
			script_pubkey: to_holder_script,
			value: to_holder_value_sat
		}, ()));
	}

	transaction_utils::sort_outputs(&mut txouts, |_, _| { cmp::Ordering::Equal }); // Ordering doesnt matter if they used our pubkey...

	let mut outputs: Vec<TxOut> = Vec::new();
	for out in txouts.drain(..) {
		outputs.push(out.0);
	}

	Transaction {
		version: 2,
		lock_time: PackedLockTime::ZERO,
		input: txins,
		output: outputs,
	}
}

/// Implements the per-commitment secret storage scheme from
/// [BOLT 3](https://github.com/lightning/bolts/blob/dcbf8583976df087c79c3ce0b535311212e6812d/03-transactions.md#efficient-per-commitment-secret-storage).
///
/// Allows us to keep track of all of the revocation secrets of our counterparty in just 50*32 bytes
/// or so.
#[derive(Clone)]
pub struct CounterpartyCommitmentSecrets {
	old_secrets: [([u8; 32], u64); 49],
}

impl Eq for CounterpartyCommitmentSecrets {}
impl PartialEq for CounterpartyCommitmentSecrets {
	fn eq(&self, other: &Self) -> bool {
		for (&(ref secret, ref idx), &(ref o_secret, ref o_idx)) in self.old_secrets.iter().zip(other.old_secrets.iter()) {
			if secret != o_secret || idx != o_idx {
				return false
			}
		}
		true
	}
}

impl CounterpartyCommitmentSecrets {
	/// Creates a new empty `CounterpartyCommitmentSecrets` structure.
	pub fn new() -> Self {
		Self { old_secrets: [([0; 32], 1 << 48); 49], }
	}

	#[inline]
	fn place_secret(idx: u64) -> u8 {
		for i in 0..48 {
			if idx & (1 << i) == (1 << i) {
				return i
			}
		}
		48
	}

	/// Returns the minimum index of all stored secrets. Note that indexes start
	/// at 1 << 48 and get decremented by one for each new secret.
	pub fn get_min_seen_secret(&self) -> u64 {
		//TODO This can be optimized?
		let mut min = 1 << 48;
		for &(_, idx) in self.old_secrets.iter() {
			if idx < min {
				min = idx;
			}
		}
		min
	}

	#[inline]
	fn derive_secret(secret: [u8; 32], bits: u8, idx: u64) -> [u8; 32] {
		let mut res: [u8; 32] = secret;
		for i in 0..bits {
			let bitpos = bits - 1 - i;
			if idx & (1 << bitpos) == (1 << bitpos) {
				res[(bitpos / 8) as usize] ^= 1 << (bitpos & 7);
				res = Sha256::hash(&res).into_inner();
			}
		}
		res
	}

	/// Inserts the `secret` at `idx`. Returns `Ok(())` if the secret
	/// was generated in accordance with BOLT 3 and is consistent with previous secrets.
	pub fn provide_secret(&mut self, idx: u64, secret: [u8; 32]) -> Result<(), ()> {
		let pos = Self::place_secret(idx);
		for i in 0..pos {
			let (old_secret, old_idx) = self.old_secrets[i as usize];
			if Self::derive_secret(secret, pos, old_idx) != old_secret {
				return Err(());
			}
		}
		if self.get_min_seen_secret() <= idx {
			return Ok(());
		}
		self.old_secrets[pos as usize] = (secret, idx);
		Ok(())
	}

	/// Returns the secret at `idx`.
	/// Returns `None` if `idx` is < [`CounterpartyCommitmentSecrets::get_min_seen_secret`].
	pub fn get_secret(&self, idx: u64) -> Option<[u8; 32]> {
		for i in 0..self.old_secrets.len() {
			if (idx & (!((1 << i) - 1))) == self.old_secrets[i].1 {
				return Some(Self::derive_secret(self.old_secrets[i].0, i as u8, idx))
			}
		}
		assert!(idx < self.get_min_seen_secret());
		None
	}
}

impl Writeable for CounterpartyCommitmentSecrets {
	fn write<W: Writer>(&self, writer: &mut W) -> Result<(), io::Error> {
		for &(ref secret, ref idx) in self.old_secrets.iter() {
			writer.write_all(secret)?;
			writer.write_all(&idx.to_be_bytes())?;
		}
		write_tlv_fields!(writer, {});
		Ok(())
	}
}
impl Readable for CounterpartyCommitmentSecrets {
	fn read<R: io::Read>(reader: &mut R) -> Result<Self, DecodeError> {
		let mut old_secrets = [([0; 32], 1 << 48); 49];
		for &mut (ref mut secret, ref mut idx) in old_secrets.iter_mut() {
			*secret = Readable::read(reader)?;
			*idx = Readable::read(reader)?;
		}
		read_tlv_fields!(reader, {});
		Ok(Self { old_secrets })
	}
}

/// Derives a per-commitment-transaction private key (eg an htlc key or delayed_payment key)
/// from the base secret and the per_commitment_point.
pub fn derive_private_key<T: secp256k1::Signing>(secp_ctx: &Secp256k1<T>, per_commitment_point: &PublicKey, base_secret: &SecretKey) -> SecretKey {
	let mut sha = Sha256::engine();
	sha.input(&per_commitment_point.serialize());
	sha.input(&PublicKey::from_secret_key(&secp_ctx, &base_secret).serialize());
	let res = Sha256::from_engine(sha).into_inner();

	base_secret.clone().add_tweak(&Scalar::from_be_bytes(res).unwrap())
		.expect("Addition only fails if the tweak is the inverse of the key. This is not possible when the tweak contains the hash of the key.")
}

/// Derives a per-commitment-transaction public key (eg an htlc key or a delayed_payment key)
/// from the base point and the per_commitment_key. This is the public equivalent of
/// derive_private_key - using only public keys to derive a public key instead of private keys.
pub fn derive_public_key<T: secp256k1::Signing>(secp_ctx: &Secp256k1<T>, per_commitment_point: &PublicKey, base_point: &PublicKey) -> PublicKey {
	let mut sha = Sha256::engine();
	sha.input(&per_commitment_point.serialize());
	sha.input(&base_point.serialize());
	let res = Sha256::from_engine(sha).into_inner();

	let hashkey = PublicKey::from_secret_key(&secp_ctx,
		&SecretKey::from_slice(&res).expect("Hashes should always be valid keys unless SHA-256 is broken"));
	base_point.combine(&hashkey)
		.expect("Addition only fails if the tweak is the inverse of the key. This is not possible when the tweak contains the hash of the key.")
}

/// Derives a per-commitment-transaction revocation key from its constituent parts.
///
/// Only the cheating participant owns a valid witness to propagate a revoked
/// commitment transaction, thus per_commitment_secret always come from cheater
/// and revocation_base_secret always come from punisher, which is the broadcaster
/// of the transaction spending with this key knowledge.
pub fn derive_private_revocation_key<T: secp256k1::Signing>(secp_ctx: &Secp256k1<T>,
	per_commitment_secret: &SecretKey, countersignatory_revocation_base_secret: &SecretKey)
-> SecretKey {
	let countersignatory_revocation_base_point = PublicKey::from_secret_key(&secp_ctx, &countersignatory_revocation_base_secret);
	let per_commitment_point = PublicKey::from_secret_key(&secp_ctx, &per_commitment_secret);

	let rev_append_commit_hash_key = {
		let mut sha = Sha256::engine();
		sha.input(&countersignatory_revocation_base_point.serialize());
		sha.input(&per_commitment_point.serialize());

		Sha256::from_engine(sha).into_inner()
	};
	let commit_append_rev_hash_key = {
		let mut sha = Sha256::engine();
		sha.input(&per_commitment_point.serialize());
		sha.input(&countersignatory_revocation_base_point.serialize());

		Sha256::from_engine(sha).into_inner()
	};

	let countersignatory_contrib = countersignatory_revocation_base_secret.clone().mul_tweak(&Scalar::from_be_bytes(rev_append_commit_hash_key).unwrap())
		.expect("Multiplying a secret key by a hash is expected to never fail per secp256k1 docs");
	let broadcaster_contrib = per_commitment_secret.clone().mul_tweak(&Scalar::from_be_bytes(commit_append_rev_hash_key).unwrap())
		.expect("Multiplying a secret key by a hash is expected to never fail per secp256k1 docs");
	countersignatory_contrib.add_tweak(&Scalar::from_be_bytes(broadcaster_contrib.secret_bytes()).unwrap())
		.expect("Addition only fails if the tweak is the inverse of the key. This is not possible when the tweak commits to the key.")
}

/// Derives a per-commitment-transaction revocation public key from its constituent parts. This is
/// the public equivalend of derive_private_revocation_key - using only public keys to derive a
/// public key instead of private keys.
///
/// Only the cheating participant owns a valid witness to propagate a revoked
/// commitment transaction, thus per_commitment_point always come from cheater
/// and revocation_base_point always come from punisher, which is the broadcaster
/// of the transaction spending with this key knowledge.
///
/// Note that this is infallible iff we trust that at least one of the two input keys are randomly
/// generated (ie our own).
pub fn derive_public_revocation_key<T: secp256k1::Verification>(secp_ctx: &Secp256k1<T>,
	per_commitment_point: &PublicKey, countersignatory_revocation_base_point: &PublicKey)
-> PublicKey {
	let rev_append_commit_hash_key = {
		let mut sha = Sha256::engine();
		sha.input(&countersignatory_revocation_base_point.serialize());
		sha.input(&per_commitment_point.serialize());

		Sha256::from_engine(sha).into_inner()
	};
	let commit_append_rev_hash_key = {
		let mut sha = Sha256::engine();
		sha.input(&per_commitment_point.serialize());
		sha.input(&countersignatory_revocation_base_point.serialize());

		Sha256::from_engine(sha).into_inner()
	};

	let countersignatory_contrib = countersignatory_revocation_base_point.clone().mul_tweak(&secp_ctx, &Scalar::from_be_bytes(rev_append_commit_hash_key).unwrap())
		.expect("Multiplying a valid public key by a hash is expected to never fail per secp256k1 docs");
	let broadcaster_contrib = per_commitment_point.clone().mul_tweak(&secp_ctx, &Scalar::from_be_bytes(commit_append_rev_hash_key).unwrap())
		.expect("Multiplying a valid public key by a hash is expected to never fail per secp256k1 docs");
	countersignatory_contrib.combine(&broadcaster_contrib)
		.expect("Addition only fails if the tweak is the inverse of the key. This is not possible when the tweak commits to the key.")
}

/// The set of public keys which are used in the creation of one commitment transaction.
/// These are derived from the channel base keys and per-commitment data.
///
/// A broadcaster key is provided from potential broadcaster of the computed transaction.
/// A countersignatory key is coming from a protocol participant unable to broadcast the
/// transaction.
///
/// These keys are assumed to be good, either because the code derived them from
/// channel basepoints via the new function, or they were obtained via
/// CommitmentTransaction.trust().keys() because we trusted the source of the
/// pre-calculated keys.
#[derive(PartialEq, Eq, Clone, Debug)]
pub struct TxCreationKeys {
	/// The broadcaster's per-commitment public key which was used to derive the other keys.
	pub per_commitment_point: PublicKey,
	/// The revocation key which is used to allow the broadcaster of the commitment
	/// transaction to provide their counterparty the ability to punish them if they broadcast
	/// an old state.
	pub revocation_key: PublicKey,
	/// Broadcaster's HTLC Key
	pub broadcaster_htlc_key: PublicKey,
	/// Countersignatory's HTLC Key
	pub countersignatory_htlc_key: PublicKey,
	/// Broadcaster's Payment Key (which isn't allowed to be spent from for some delay)
	pub broadcaster_delayed_payment_key: PublicKey,
}

impl_writeable_tlv_based!(TxCreationKeys, {
	(0, per_commitment_point, required),
	(2, revocation_key, required),
	(4, broadcaster_htlc_key, required),
	(6, countersignatory_htlc_key, required),
	(8, broadcaster_delayed_payment_key, required),
});

/// One counterparty's public keys which do not change over the life of a channel.
#[derive(Clone, Debug, Hash, PartialEq, Eq)]
pub struct ChannelPublicKeys {
	/// The public key which is used to sign all commitment transactions, as it appears in the
	/// on-chain channel lock-in 2-of-2 multisig output.
	pub funding_pubkey: PublicKey,
	/// The base point which is used (with derive_public_revocation_key) to derive per-commitment
	/// revocation keys. This is combined with the per-commitment-secret generated by the
	/// counterparty to create a secret which the counterparty can reveal to revoke previous
	/// states.
	pub revocation_basepoint: PublicKey,
	/// The public key on which the non-broadcaster (ie the countersignatory) receives an immediately
	/// spendable primary channel balance on the broadcaster's commitment transaction. This key is
	/// static across every commitment transaction.
	pub payment_point: PublicKey,
	/// The base point which is used (with derive_public_key) to derive a per-commitment payment
	/// public key which receives non-HTLC-encumbered funds which are only available for spending
	/// after some delay (or can be claimed via the revocation path).
	pub delayed_payment_basepoint: PublicKey,
	/// The base point which is used (with derive_public_key) to derive a per-commitment public key
	/// which is used to encumber HTLC-in-flight outputs.
	pub htlc_basepoint: PublicKey,
}

impl_writeable_tlv_based!(ChannelPublicKeys, {
	(0, funding_pubkey, required),
	(2, revocation_basepoint, required),
	(4, payment_point, required),
	(6, delayed_payment_basepoint, required),
	(8, htlc_basepoint, required),
});

impl TxCreationKeys {
	/// Create per-state keys from channel base points and the per-commitment point.
	/// Key set is asymmetric and can't be used as part of counter-signatory set of transactions.
	pub fn derive_new<T: secp256k1::Signing + secp256k1::Verification>(secp_ctx: &Secp256k1<T>, per_commitment_point: &PublicKey, broadcaster_delayed_payment_base: &PublicKey, broadcaster_htlc_base: &PublicKey, countersignatory_revocation_base: &PublicKey, countersignatory_htlc_base: &PublicKey) -> TxCreationKeys {
		TxCreationKeys {
			per_commitment_point: per_commitment_point.clone(),
			revocation_key: derive_public_revocation_key(&secp_ctx, &per_commitment_point, &countersignatory_revocation_base),
			broadcaster_htlc_key: derive_public_key(&secp_ctx, &per_commitment_point, &broadcaster_htlc_base),
			countersignatory_htlc_key: derive_public_key(&secp_ctx, &per_commitment_point, &countersignatory_htlc_base),
			broadcaster_delayed_payment_key: derive_public_key(&secp_ctx, &per_commitment_point, &broadcaster_delayed_payment_base),
		}
	}

	/// Generate per-state keys from channel static keys.
	/// Key set is asymmetric and can't be used as part of counter-signatory set of transactions.
	pub fn from_channel_static_keys<T: secp256k1::Signing + secp256k1::Verification>(per_commitment_point: &PublicKey, broadcaster_keys: &ChannelPublicKeys, countersignatory_keys: &ChannelPublicKeys, secp_ctx: &Secp256k1<T>) -> TxCreationKeys {
		TxCreationKeys::derive_new(
			&secp_ctx,
			&per_commitment_point,
			&broadcaster_keys.delayed_payment_basepoint,
			&broadcaster_keys.htlc_basepoint,
			&countersignatory_keys.revocation_basepoint,
			&countersignatory_keys.htlc_basepoint,
		)
	}
}

/// The maximum length of a script returned by get_revokeable_redeemscript.
// Calculated as 6 bytes of opcodes, 1 byte push plus 2 bytes for contest_delay, and two public
// keys of 33 bytes (+ 1 push).
pub const REVOKEABLE_REDEEMSCRIPT_MAX_LENGTH: usize = 6 + 3 + 34*2;

/// A script either spendable by the revocation
/// key or the broadcaster_delayed_payment_key and satisfying the relative-locktime OP_CSV constrain.
/// Encumbering a `to_holder` output on a commitment transaction or 2nd-stage HTLC transactions.
pub fn get_revokeable_redeemscript(revocation_key: &PublicKey, contest_delay: u16, broadcaster_delayed_payment_key: &PublicKey) -> Script {
	let res = Builder::new().push_opcode(opcodes::all::OP_IF)
	              .push_slice(&revocation_key.serialize())
	              .push_opcode(opcodes::all::OP_ELSE)
	              .push_int(contest_delay as i64)
	              .push_opcode(opcodes::all::OP_CSV)
	              .push_opcode(opcodes::all::OP_DROP)
	              .push_slice(&broadcaster_delayed_payment_key.serialize())
	              .push_opcode(opcodes::all::OP_ENDIF)
	              .push_opcode(opcodes::all::OP_CHECKSIG)
	              .into_script();
	debug_assert!(res.len() <= REVOKEABLE_REDEEMSCRIPT_MAX_LENGTH);
	res
}

/// Returns the script for the counterparty's output on a holder's commitment transaction based on
/// the channel type.
pub fn get_counterparty_payment_script(channel_type_features: &ChannelTypeFeatures, payment_key: &PublicKey) -> Script {
	if channel_type_features.supports_anchors_zero_fee_htlc_tx() {
		get_to_countersignatory_with_anchors_redeemscript(payment_key).to_v0_p2wsh()
	} else {
		Script::new_v0_p2wpkh(&WPubkeyHash::hash(&payment_key.serialize()))
	}
}

/// Information about an HTLC as it appears in a commitment transaction
#[derive(Clone, Debug, PartialEq, Eq)]
pub struct HTLCOutputInCommitment {
	/// Whether the HTLC was "offered" (ie outbound in relation to this commitment transaction).
	/// Note that this is not the same as whether it is ountbound *from us*. To determine that you
	/// need to compare this value to whether the commitment transaction in question is that of
	/// the counterparty or our own.
	pub offered: bool,
	/// The value, in msat, of the HTLC. The value as it appears in the commitment transaction is
	/// this divided by 1000.
	pub amount_msat: u64,
	/// The CLTV lock-time at which this HTLC expires.
	pub cltv_expiry: u32,
	/// The hash of the preimage which unlocks this HTLC.
	pub payment_hash: PaymentHash,
	/// The position within the commitment transactions' outputs. This may be None if the value is
	/// below the dust limit (in which case no output appears in the commitment transaction and the
	/// value is spent to additional transaction fees).
	pub transaction_output_index: Option<u32>,
	/// The RGB amount allocated to the HTLC
	pub amount_rgb: Option<u64>,
}

impl_writeable_tlv_based!(HTLCOutputInCommitment, {
	(0, offered, required),
	(2, amount_msat, required),
	(4, cltv_expiry, required),
	(6, payment_hash, required),
	(8, transaction_output_index, option),
	(10, amount_rgb, option),
});

#[inline]
pub(crate) fn get_htlc_redeemscript_with_explicit_keys(htlc: &HTLCOutputInCommitment, channel_type_features: &ChannelTypeFeatures, broadcaster_htlc_key: &PublicKey, countersignatory_htlc_key: &PublicKey, revocation_key: &PublicKey) -> Script {
	let payment_hash160 = Ripemd160::hash(&htlc.payment_hash.0[..]).into_inner();
	if htlc.offered {
		let mut bldr = Builder::new().push_opcode(opcodes::all::OP_DUP)
		              .push_opcode(opcodes::all::OP_HASH160)
		              .push_slice(&PubkeyHash::hash(&revocation_key.serialize())[..])
		              .push_opcode(opcodes::all::OP_EQUAL)
		              .push_opcode(opcodes::all::OP_IF)
		              .push_opcode(opcodes::all::OP_CHECKSIG)
		              .push_opcode(opcodes::all::OP_ELSE)
		              .push_slice(&countersignatory_htlc_key.serialize()[..])
		              .push_opcode(opcodes::all::OP_SWAP)
		              .push_opcode(opcodes::all::OP_SIZE)
		              .push_int(32)
		              .push_opcode(opcodes::all::OP_EQUAL)
		              .push_opcode(opcodes::all::OP_NOTIF)
		              .push_opcode(opcodes::all::OP_DROP)
		              .push_int(2)
		              .push_opcode(opcodes::all::OP_SWAP)
		              .push_slice(&broadcaster_htlc_key.serialize()[..])
		              .push_int(2)
		              .push_opcode(opcodes::all::OP_CHECKMULTISIG)
		              .push_opcode(opcodes::all::OP_ELSE)
		              .push_opcode(opcodes::all::OP_HASH160)
		              .push_slice(&payment_hash160)
		              .push_opcode(opcodes::all::OP_EQUALVERIFY)
		              .push_opcode(opcodes::all::OP_CHECKSIG)
		              .push_opcode(opcodes::all::OP_ENDIF);
		if channel_type_features.supports_anchors_zero_fee_htlc_tx() {
			bldr = bldr.push_opcode(opcodes::all::OP_PUSHNUM_1)
				.push_opcode(opcodes::all::OP_CSV)
				.push_opcode(opcodes::all::OP_DROP);
		}
		bldr.push_opcode(opcodes::all::OP_ENDIF)
			.into_script()
	} else {
			let mut bldr = Builder::new().push_opcode(opcodes::all::OP_DUP)
		              .push_opcode(opcodes::all::OP_HASH160)
		              .push_slice(&PubkeyHash::hash(&revocation_key.serialize())[..])
		              .push_opcode(opcodes::all::OP_EQUAL)
		              .push_opcode(opcodes::all::OP_IF)
		              .push_opcode(opcodes::all::OP_CHECKSIG)
		              .push_opcode(opcodes::all::OP_ELSE)
		              .push_slice(&countersignatory_htlc_key.serialize()[..])
		              .push_opcode(opcodes::all::OP_SWAP)
		              .push_opcode(opcodes::all::OP_SIZE)
		              .push_int(32)
		              .push_opcode(opcodes::all::OP_EQUAL)
		              .push_opcode(opcodes::all::OP_IF)
		              .push_opcode(opcodes::all::OP_HASH160)
		              .push_slice(&payment_hash160)
		              .push_opcode(opcodes::all::OP_EQUALVERIFY)
		              .push_int(2)
		              .push_opcode(opcodes::all::OP_SWAP)
		              .push_slice(&broadcaster_htlc_key.serialize()[..])
		              .push_int(2)
		              .push_opcode(opcodes::all::OP_CHECKMULTISIG)
		              .push_opcode(opcodes::all::OP_ELSE)
		              .push_opcode(opcodes::all::OP_DROP)
		              .push_int(htlc.cltv_expiry as i64)
		              .push_opcode(opcodes::all::OP_CLTV)
		              .push_opcode(opcodes::all::OP_DROP)
		              .push_opcode(opcodes::all::OP_CHECKSIG)
		              .push_opcode(opcodes::all::OP_ENDIF);
		if channel_type_features.supports_anchors_zero_fee_htlc_tx() {
			bldr = bldr.push_opcode(opcodes::all::OP_PUSHNUM_1)
				.push_opcode(opcodes::all::OP_CSV)
				.push_opcode(opcodes::all::OP_DROP);
		}
		bldr.push_opcode(opcodes::all::OP_ENDIF)
			.into_script()
	}
}

/// Gets the witness redeemscript for an HTLC output in a commitment transaction. Note that htlc
/// does not need to have its previous_output_index filled.
#[inline]
pub fn get_htlc_redeemscript(htlc: &HTLCOutputInCommitment, channel_type_features: &ChannelTypeFeatures, keys: &TxCreationKeys) -> Script {
	get_htlc_redeemscript_with_explicit_keys(htlc, channel_type_features, &keys.broadcaster_htlc_key, &keys.countersignatory_htlc_key, &keys.revocation_key)
}

/// Gets the redeemscript for a funding output from the two funding public keys.
/// Note that the order of funding public keys does not matter.
pub fn make_funding_redeemscript(broadcaster: &PublicKey, countersignatory: &PublicKey) -> Script {
	let broadcaster_funding_key = broadcaster.serialize();
	let countersignatory_funding_key = countersignatory.serialize();

	make_funding_redeemscript_from_slices(&broadcaster_funding_key, &countersignatory_funding_key)
}

pub(crate) fn make_funding_redeemscript_from_slices(broadcaster_funding_key: &[u8], countersignatory_funding_key: &[u8]) -> Script {
	let builder = Builder::new().push_opcode(opcodes::all::OP_PUSHNUM_2);
	if broadcaster_funding_key[..] < countersignatory_funding_key[..] {
		builder.push_slice(broadcaster_funding_key)
			.push_slice(countersignatory_funding_key)
	} else {
		builder.push_slice(countersignatory_funding_key)
			.push_slice(broadcaster_funding_key)
	}.push_opcode(opcodes::all::OP_PUSHNUM_2).push_opcode(opcodes::all::OP_CHECKMULTISIG).into_script()
}

/// Builds an unsigned HTLC-Success or HTLC-Timeout transaction from the given channel and HTLC
/// parameters. This is used by [`TrustedCommitmentTransaction::get_htlc_sigs`] to fetch the
/// transaction which needs signing, and can be used to construct an HTLC transaction which is
/// broadcastable given a counterparty HTLC signature.
///
/// Panics if htlc.transaction_output_index.is_none() (as such HTLCs do not appear in the
/// commitment transaction).
pub fn build_htlc_transaction(commitment_txid: &Txid, feerate_per_kw: u32, contest_delay: u16, htlc: &HTLCOutputInCommitment, channel_type_features: &ChannelTypeFeatures, broadcaster_delayed_payment_key: &PublicKey, revocation_key: &PublicKey) -> Transaction {
	let mut txins: Vec<TxIn> = Vec::new();
	txins.push(build_htlc_input(commitment_txid, htlc, channel_type_features));

	let mut txouts: Vec<TxOut> = Vec::new();
	txouts.push(build_htlc_output(
		feerate_per_kw, contest_delay, htlc, channel_type_features,
		broadcaster_delayed_payment_key, revocation_key
	));

	Transaction {
		version: 2,
		lock_time: PackedLockTime(if htlc.offered { htlc.cltv_expiry } else { 0 }),
		input: txins,
		output: txouts,
	}
}

pub(crate) fn build_htlc_input(commitment_txid: &Txid, htlc: &HTLCOutputInCommitment, channel_type_features: &ChannelTypeFeatures) -> TxIn {
	TxIn {
		previous_output: OutPoint {
			txid: commitment_txid.clone(),
			vout: htlc.transaction_output_index.expect("Can't build an HTLC transaction for a dust output"),
		},
		script_sig: Script::new(),
		sequence: Sequence(if channel_type_features.supports_anchors_zero_fee_htlc_tx() { 1 } else { 0 }),
		witness: Witness::new(),
	}
}

pub(crate) fn build_htlc_output(
	feerate_per_kw: u32, contest_delay: u16, htlc: &HTLCOutputInCommitment, channel_type_features: &ChannelTypeFeatures, broadcaster_delayed_payment_key: &PublicKey, revocation_key: &PublicKey
) -> TxOut {
	let weight = if htlc.offered {
		htlc_timeout_tx_weight(channel_type_features)
	} else {
		htlc_success_tx_weight(channel_type_features)
	};
	let output_value = if channel_type_features.supports_anchors_zero_fee_htlc_tx() && !channel_type_features.supports_anchors_nonzero_fee_htlc_tx() {
		htlc.amount_msat / 1000
	} else {
		let total_fee = feerate_per_kw as u64 * weight / 1000;
		htlc.amount_msat / 1000 - total_fee
	};

	TxOut {
		script_pubkey: get_revokeable_redeemscript(revocation_key, contest_delay, broadcaster_delayed_payment_key).to_v0_p2wsh(),
		value: output_value,
	}
}

/// Returns the witness required to satisfy and spend a HTLC input.
pub fn build_htlc_input_witness(
	local_sig: &Signature, remote_sig: &Signature, preimage: &Option<PaymentPreimage>,
	redeem_script: &Script, channel_type_features: &ChannelTypeFeatures,
) -> Witness {
	let remote_sighash_type = if channel_type_features.supports_anchors_zero_fee_htlc_tx() {
		EcdsaSighashType::SinglePlusAnyoneCanPay
	} else {
		EcdsaSighashType::All
	};

	let mut witness = Witness::new();
	// First push the multisig dummy, note that due to BIP147 (NULLDUMMY) it must be a zero-length element.
	witness.push(vec![]);
	witness.push_bitcoin_signature(&remote_sig.serialize_der(), remote_sighash_type);
	witness.push_bitcoin_signature(&local_sig.serialize_der(), EcdsaSighashType::All);
	if let Some(preimage) = preimage {
		witness.push(preimage.0.to_vec());
	} else {
		// Due to BIP146 (MINIMALIF) this must be a zero-length element to relay.
		witness.push(vec![]);
	}
	witness.push(redeem_script.to_bytes());
	witness
}

/// Pre-anchors channel type features did not use to get serialized in the following six structs:
/// — [`ChannelTransactionParameters`]
/// — [`CommitmentTransaction`]
/// — [`CounterpartyOfferedHTLCOutput`]
/// — [`CounterpartyReceivedHTLCOutput`]
/// — [`HolderHTLCOutput`]
/// — [`HolderFundingOutput`]
///
/// To ensure a forwards-compatible serialization, we use odd TLV fields. However, if new features
/// are used that could break security, where old signers should be prevented from handling the
/// serialized data, an optional even-field TLV will be used as a stand-in to break compatibility.
///
/// This method determines whether or not that option needs to be set based on the chanenl type
/// features, and returns it.
///
/// [`CounterpartyOfferedHTLCOutput`]: crate::chain::package::CounterpartyOfferedHTLCOutput
/// [`CounterpartyReceivedHTLCOutput`]: crate::chain::package::CounterpartyReceivedHTLCOutput
/// [`HolderHTLCOutput`]: crate::chain::package::HolderHTLCOutput
/// [`HolderFundingOutput`]: crate::chain::package::HolderFundingOutput
pub(crate) fn legacy_deserialization_prevention_marker_for_channel_type_features(features: &ChannelTypeFeatures) -> Option<()> {
	let mut legacy_version_bit_set = ChannelTypeFeatures::only_static_remote_key();
	legacy_version_bit_set.set_scid_privacy_required();
	legacy_version_bit_set.set_zero_conf_required();

	if features.is_subset(&legacy_version_bit_set) {
		None
	} else {
		Some(())
	}
}

/// Gets the witnessScript for the to_remote output when anchors are enabled.
#[inline]
pub fn get_to_countersignatory_with_anchors_redeemscript(payment_point: &PublicKey) -> Script {
	Builder::new()
		.push_slice(&payment_point.serialize()[..])
		.push_opcode(opcodes::all::OP_CHECKSIGVERIFY)
		.push_int(1)
		.push_opcode(opcodes::all::OP_CSV)
		.into_script()
}

/// Gets the witnessScript for an anchor output from the funding public key.
/// The witness in the spending input must be:
/// <BIP 143 funding_signature>
/// After 16 blocks of confirmation, an alternative satisfying witness could be:
/// <>
/// (empty vector required to satisfy compliance with MINIMALIF-standard rule)
#[inline]
pub fn get_anchor_redeemscript(funding_pubkey: &PublicKey) -> Script {
	Builder::new().push_slice(&funding_pubkey.serialize()[..])
		.push_opcode(opcodes::all::OP_CHECKSIG)
		.push_opcode(opcodes::all::OP_IFDUP)
		.push_opcode(opcodes::all::OP_NOTIF)
		.push_int(16)
		.push_opcode(opcodes::all::OP_CSV)
		.push_opcode(opcodes::all::OP_ENDIF)
		.into_script()
}

/// Locates the output with an anchor script paying to `funding_pubkey` within `commitment_tx`.
pub(crate) fn get_anchor_output<'a>(commitment_tx: &'a Transaction, funding_pubkey: &PublicKey) -> Option<(u32, &'a TxOut)> {
	let anchor_script = chan_utils::get_anchor_redeemscript(funding_pubkey).to_v0_p2wsh();
	commitment_tx.output.iter().enumerate()
		.find(|(_, txout)| txout.script_pubkey == anchor_script)
		.map(|(idx, txout)| (idx as u32, txout))
}

/// Returns the witness required to satisfy and spend an anchor input.
pub fn build_anchor_input_witness(funding_key: &PublicKey, funding_sig: &Signature) -> Witness {
	let anchor_redeem_script = chan_utils::get_anchor_redeemscript(funding_key);
	let mut ret = Witness::new();
	ret.push_bitcoin_signature(&funding_sig.serialize_der(), EcdsaSighashType::All);
	ret.push(anchor_redeem_script.as_bytes());
	ret
}

/// Per-channel data used to build transactions in conjunction with the per-commitment data (CommitmentTransaction).
/// The fields are organized by holder/counterparty.
///
/// Normally, this is converted to the broadcaster/countersignatory-organized DirectedChannelTransactionParameters
/// before use, via the as_holder_broadcastable and as_counterparty_broadcastable functions.
#[derive(Clone, Debug, Hash, PartialEq, Eq)]
pub struct ChannelTransactionParameters {
	/// Holder public keys
	pub holder_pubkeys: ChannelPublicKeys,
	/// The contest delay selected by the holder, which applies to counterparty-broadcast transactions
	pub holder_selected_contest_delay: u16,
	/// Whether the holder is the initiator of this channel.
	/// This is an input to the commitment number obscure factor computation.
	pub is_outbound_from_holder: bool,
	/// The late-bound counterparty channel transaction parameters.
	/// These parameters are populated at the point in the protocol where the counterparty provides them.
	pub counterparty_parameters: Option<CounterpartyChannelTransactionParameters>,
	/// The late-bound funding outpoint
	pub funding_outpoint: Option<chain::transaction::OutPoint>,
	/// This channel's type, as negotiated during channel open. For old objects where this field
	/// wasn't serialized, it will default to static_remote_key at deserialization.
	pub channel_type_features: ChannelTypeFeatures
}

/// Late-bound per-channel counterparty data used to build transactions.
#[derive(Clone, Debug, Hash, PartialEq, Eq)]
pub struct CounterpartyChannelTransactionParameters {
	/// Counter-party public keys
	pub pubkeys: ChannelPublicKeys,
	/// The contest delay selected by the counterparty, which applies to holder-broadcast transactions
	pub selected_contest_delay: u16,
}

impl ChannelTransactionParameters {
	/// Whether the late bound parameters are populated.
	pub fn is_populated(&self) -> bool {
		self.counterparty_parameters.is_some() && self.funding_outpoint.is_some()
	}

	/// Convert the holder/counterparty parameters to broadcaster/countersignatory-organized parameters,
	/// given that the holder is the broadcaster.
	///
	/// self.is_populated() must be true before calling this function.
	pub fn as_holder_broadcastable(&self) -> DirectedChannelTransactionParameters {
		assert!(self.is_populated(), "self.late_parameters must be set before using as_holder_broadcastable");
		DirectedChannelTransactionParameters {
			inner: self,
			holder_is_broadcaster: true
		}
	}

	/// Convert the holder/counterparty parameters to broadcaster/countersignatory-organized parameters,
	/// given that the counterparty is the broadcaster.
	///
	/// self.is_populated() must be true before calling this function.
	pub fn as_counterparty_broadcastable(&self) -> DirectedChannelTransactionParameters {
		assert!(self.is_populated(), "self.late_parameters must be set before using as_counterparty_broadcastable");
		DirectedChannelTransactionParameters {
			inner: self,
			holder_is_broadcaster: false
		}
	}
}

impl_writeable_tlv_based!(CounterpartyChannelTransactionParameters, {
	(0, pubkeys, required),
	(2, selected_contest_delay, required),
});

impl Writeable for ChannelTransactionParameters {
	fn write<W: Writer>(&self, writer: &mut W) -> Result<(), io::Error> {
		let legacy_deserialization_prevention_marker = legacy_deserialization_prevention_marker_for_channel_type_features(&self.channel_type_features);
		write_tlv_fields!(writer, {
			(0, self.holder_pubkeys, required),
			(2, self.holder_selected_contest_delay, required),
			(4, self.is_outbound_from_holder, required),
			(6, self.counterparty_parameters, option),
			(8, self.funding_outpoint, option),
			(10, legacy_deserialization_prevention_marker, option),
			(11, self.channel_type_features, required),
		});
		Ok(())
	}
}

impl Readable for ChannelTransactionParameters {
	fn read<R: io::Read>(reader: &mut R) -> Result<Self, DecodeError> {
		let mut holder_pubkeys = RequiredWrapper(None);
		let mut holder_selected_contest_delay = RequiredWrapper(None);
		let mut is_outbound_from_holder = RequiredWrapper(None);
		let mut counterparty_parameters = None;
		let mut funding_outpoint = None;
		let mut _legacy_deserialization_prevention_marker: Option<()> = None;
		let mut channel_type_features = None;

		read_tlv_fields!(reader, {
			(0, holder_pubkeys, required),
			(2, holder_selected_contest_delay, required),
			(4, is_outbound_from_holder, required),
			(6, counterparty_parameters, option),
			(8, funding_outpoint, option),
			(10, _legacy_deserialization_prevention_marker, option),
			(11, channel_type_features, option),
		});

		let mut additional_features = ChannelTypeFeatures::empty();
		additional_features.set_anchors_nonzero_fee_htlc_tx_required();
		chain::package::verify_channel_type_features(&channel_type_features, Some(&additional_features))?;

		Ok(Self {
			holder_pubkeys: holder_pubkeys.0.unwrap(),
			holder_selected_contest_delay: holder_selected_contest_delay.0.unwrap(),
			is_outbound_from_holder: is_outbound_from_holder.0.unwrap(),
			counterparty_parameters,
			funding_outpoint,
			channel_type_features: channel_type_features.unwrap_or(ChannelTypeFeatures::only_static_remote_key())
		})
	}
}

/// Static channel fields used to build transactions given per-commitment fields, organized by
/// broadcaster/countersignatory.
///
/// This is derived from the holder/counterparty-organized ChannelTransactionParameters via the
/// as_holder_broadcastable and as_counterparty_broadcastable functions.
pub struct DirectedChannelTransactionParameters<'a> {
	/// The holder's channel static parameters
	inner: &'a ChannelTransactionParameters,
	/// Whether the holder is the broadcaster
	holder_is_broadcaster: bool,
}

impl<'a> DirectedChannelTransactionParameters<'a> {
	/// Get the channel pubkeys for the broadcaster
	pub fn broadcaster_pubkeys(&self) -> &'a ChannelPublicKeys {
		if self.holder_is_broadcaster {
			&self.inner.holder_pubkeys
		} else {
			&self.inner.counterparty_parameters.as_ref().unwrap().pubkeys
		}
	}

	/// Get the channel pubkeys for the countersignatory
	pub fn countersignatory_pubkeys(&self) -> &'a ChannelPublicKeys {
		if self.holder_is_broadcaster {
			&self.inner.counterparty_parameters.as_ref().unwrap().pubkeys
		} else {
			&self.inner.holder_pubkeys
		}
	}

	/// Get the contest delay applicable to the transactions.
	/// Note that the contest delay was selected by the countersignatory.
	pub fn contest_delay(&self) -> u16 {
		let counterparty_parameters = self.inner.counterparty_parameters.as_ref().unwrap();
		if self.holder_is_broadcaster { counterparty_parameters.selected_contest_delay } else { self.inner.holder_selected_contest_delay }
	}

	/// Whether the channel is outbound from the broadcaster.
	///
	/// The boolean representing the side that initiated the channel is
	/// an input to the commitment number obscure factor computation.
	pub fn is_outbound(&self) -> bool {
		if self.holder_is_broadcaster { self.inner.is_outbound_from_holder } else { !self.inner.is_outbound_from_holder }
	}

	/// The funding outpoint
	pub fn funding_outpoint(&self) -> OutPoint {
		self.inner.funding_outpoint.unwrap().into_bitcoin_outpoint()
	}

	/// Whether to use anchors for this channel
	pub fn channel_type_features(&self) -> &'a ChannelTypeFeatures {
		&self.inner.channel_type_features
	}
}

/// Information needed to build and sign a holder's commitment transaction.
///
/// The transaction is only signed once we are ready to broadcast.
#[derive(Clone, Debug)]
pub struct HolderCommitmentTransaction {
	inner: CommitmentTransaction,
	/// Our counterparty's signature for the transaction
	pub counterparty_sig: Signature,
	/// All non-dust counterparty HTLC signatures, in the order they appear in the transaction
	pub counterparty_htlc_sigs: Vec<Signature>,
	// Which order the signatures should go in when constructing the final commitment tx witness.
	// The user should be able to reconstruct this themselves, so we don't bother to expose it.
	holder_sig_first: bool,
}

impl Deref for HolderCommitmentTransaction {
	type Target = CommitmentTransaction;

	fn deref(&self) -> &Self::Target { &self.inner }
}

impl Eq for HolderCommitmentTransaction {}
impl PartialEq for HolderCommitmentTransaction {
	// We dont care whether we are signed in equality comparison
	fn eq(&self, o: &Self) -> bool {
		self.inner == o.inner
	}
}

impl_writeable_tlv_based!(HolderCommitmentTransaction, {
	(0, inner, required),
	(2, counterparty_sig, required),
	(4, holder_sig_first, required),
	(6, counterparty_htlc_sigs, required_vec),
});

impl HolderCommitmentTransaction {
	#[cfg(test)]
	pub fn dummy(htlcs: &mut Vec<(HTLCOutputInCommitment, ())>) -> Self {
		let secp_ctx = Secp256k1::new();
		let dummy_key = PublicKey::from_secret_key(&secp_ctx, &SecretKey::from_slice(&[42; 32]).unwrap());
		let dummy_sig = sign(&secp_ctx, &secp256k1::Message::from_slice(&[42; 32]).unwrap(), &SecretKey::from_slice(&[42; 32]).unwrap());

		let keys = TxCreationKeys {
			per_commitment_point: dummy_key.clone(),
			revocation_key: dummy_key.clone(),
			broadcaster_htlc_key: dummy_key.clone(),
			countersignatory_htlc_key: dummy_key.clone(),
			broadcaster_delayed_payment_key: dummy_key.clone(),
		};
		let channel_pubkeys = ChannelPublicKeys {
			funding_pubkey: dummy_key.clone(),
			revocation_basepoint: dummy_key.clone(),
			payment_point: dummy_key.clone(),
			delayed_payment_basepoint: dummy_key.clone(),
			htlc_basepoint: dummy_key.clone()
		};
		let channel_parameters = ChannelTransactionParameters {
			holder_pubkeys: channel_pubkeys.clone(),
			holder_selected_contest_delay: 0,
			is_outbound_from_holder: false,
			counterparty_parameters: Some(CounterpartyChannelTransactionParameters { pubkeys: channel_pubkeys.clone(), selected_contest_delay: 0 }),
			funding_outpoint: Some(chain::transaction::OutPoint { txid: Txid::all_zeros(), index: 0 }),
			channel_type_features: ChannelTypeFeatures::only_static_remote_key(),
		};
		let mut counterparty_htlc_sigs = Vec::new();
		for _ in 0..htlcs.len() {
			counterparty_htlc_sigs.push(dummy_sig);
		}
<<<<<<< HEAD
		let inner = CommitmentTransaction::new_with_auxiliary_htlc_data(0, 0, 0, false, dummy_key.clone(), dummy_key.clone(), keys, 0, htlcs, &channel_parameters.as_counterparty_broadcastable(), false);
=======
		let inner = CommitmentTransaction::new_with_auxiliary_htlc_data(0, 0, 0, dummy_key.clone(), dummy_key.clone(), keys, 0, htlcs, &channel_parameters.as_counterparty_broadcastable());
>>>>>>> d2242f60
		htlcs.sort_by_key(|htlc| htlc.0.transaction_output_index);
		HolderCommitmentTransaction {
			inner,
			counterparty_sig: dummy_sig,
			counterparty_htlc_sigs,
			holder_sig_first: false
		}
	}

	/// Create a new holder transaction with the given counterparty signatures.
	/// The funding keys are used to figure out which signature should go first when building the transaction for broadcast.
	pub fn new(commitment_tx: CommitmentTransaction, counterparty_sig: Signature, counterparty_htlc_sigs: Vec<Signature>, holder_funding_key: &PublicKey, counterparty_funding_key: &PublicKey) -> Self {
		Self {
			inner: commitment_tx,
			counterparty_sig,
			counterparty_htlc_sigs,
			holder_sig_first: holder_funding_key.serialize()[..] < counterparty_funding_key.serialize()[..],
		}
	}

	pub(crate) fn add_holder_sig(&self, funding_redeemscript: &Script, holder_sig: Signature) -> Transaction {
		// First push the multisig dummy, note that due to BIP147 (NULLDUMMY) it must be a zero-length element.
		let mut tx = self.inner.built.transaction.clone();
		tx.input[0].witness.push(Vec::new());

		if self.holder_sig_first {
			tx.input[0].witness.push_bitcoin_signature(&holder_sig.serialize_der(), EcdsaSighashType::All);
			tx.input[0].witness.push_bitcoin_signature(&self.counterparty_sig.serialize_der(), EcdsaSighashType::All);
		} else {
			tx.input[0].witness.push_bitcoin_signature(&self.counterparty_sig.serialize_der(), EcdsaSighashType::All);
			tx.input[0].witness.push_bitcoin_signature(&holder_sig.serialize_der(), EcdsaSighashType::All);
		}

		tx.input[0].witness.push(funding_redeemscript.as_bytes().to_vec());
		tx
	}
}

/// A pre-built Bitcoin commitment transaction and its txid.
#[derive(Clone, Debug)]
pub struct BuiltCommitmentTransaction {
	/// The commitment transaction
	pub transaction: Transaction,
	/// The txid for the commitment transaction.
	///
	/// This is provided as a performance optimization, instead of calling transaction.txid()
	/// multiple times.
	pub txid: Txid,
}

impl_writeable_tlv_based!(BuiltCommitmentTransaction, {
	(0, transaction, required),
	(2, txid, required),
});

impl BuiltCommitmentTransaction {
	/// Get the SIGHASH_ALL sighash value of the transaction.
	///
	/// This can be used to verify a signature.
	pub fn get_sighash_all(&self, funding_redeemscript: &Script, channel_value_satoshis: u64) -> Message {
		let sighash = &sighash::SighashCache::new(&self.transaction).segwit_signature_hash(0, funding_redeemscript, channel_value_satoshis, EcdsaSighashType::All).unwrap()[..];
		hash_to_message!(sighash)
	}

	/// Signs the counterparty's commitment transaction.
	pub fn sign_counterparty_commitment<T: secp256k1::Signing>(&self, funding_key: &SecretKey, funding_redeemscript: &Script, channel_value_satoshis: u64, secp_ctx: &Secp256k1<T>) -> Signature {
		let sighash = self.get_sighash_all(funding_redeemscript, channel_value_satoshis);
		sign(secp_ctx, &sighash, funding_key)
	}

	/// Signs the holder commitment transaction because we are about to broadcast it.
	pub fn sign_holder_commitment<T: secp256k1::Signing, ES: Deref>(
		&self, funding_key: &SecretKey, funding_redeemscript: &Script, channel_value_satoshis: u64,
		entropy_source: &ES, secp_ctx: &Secp256k1<T>
	) -> Signature where ES::Target: EntropySource {
		let sighash = self.get_sighash_all(funding_redeemscript, channel_value_satoshis);
		sign_with_aux_rand(secp_ctx, &sighash, funding_key, entropy_source)
	}
}

/// This class tracks the per-transaction information needed to build a closing transaction and will
/// actually build it and sign.
///
/// This class can be used inside a signer implementation to generate a signature given the relevant
/// secret key.
#[derive(Clone, Hash, PartialEq, Eq)]
pub struct ClosingTransaction {
	to_holder_value_sat: u64,
	to_counterparty_value_sat: u64,
	pub(crate) to_holder_script: Script,
	to_counterparty_script: Script,
	pub(crate) built: Transaction,
}

impl ClosingTransaction {
	/// Construct an object of the class
	pub fn new(
		to_holder_value_sat: u64,
		to_counterparty_value_sat: u64,
		to_holder_script: Script,
		to_counterparty_script: Script,
		funding_outpoint: OutPoint,
	) -> Self {
		let built = build_closing_transaction(
			to_holder_value_sat, to_counterparty_value_sat,
			to_holder_script.clone(), to_counterparty_script.clone(),
			funding_outpoint
		);
		ClosingTransaction {
			to_holder_value_sat,
			to_counterparty_value_sat,
			to_holder_script,
			to_counterparty_script,
			built
		}
	}

	/// Trust our pre-built transaction.
	///
	/// Applies a wrapper which allows access to the transaction.
	///
	/// This should only be used if you fully trust the builder of this object. It should not
	/// be used by an external signer - instead use the verify function.
	pub fn trust(&self) -> TrustedClosingTransaction {
		TrustedClosingTransaction { inner: self }
	}

	/// Verify our pre-built transaction.
	///
	/// Applies a wrapper which allows access to the transaction.
	///
	/// An external validating signer must call this method before signing
	/// or using the built transaction.
	pub fn verify(&self, funding_outpoint: OutPoint) -> Result<TrustedClosingTransaction, ()> {
		let built = build_closing_transaction(
			self.to_holder_value_sat, self.to_counterparty_value_sat,
			self.to_holder_script.clone(), self.to_counterparty_script.clone(),
			funding_outpoint
		);
		if self.built != built {
			return Err(())
		}
		Ok(TrustedClosingTransaction { inner: self })
	}

	/// The value to be sent to the holder, or zero if the output will be omitted
	pub fn to_holder_value_sat(&self) -> u64 {
		self.to_holder_value_sat
	}

	/// The value to be sent to the counterparty, or zero if the output will be omitted
	pub fn to_counterparty_value_sat(&self) -> u64 {
		self.to_counterparty_value_sat
	}

	/// The destination of the holder's output
	pub fn to_holder_script(&self) -> &Script {
		&self.to_holder_script
	}

	/// The destination of the counterparty's output
	pub fn to_counterparty_script(&self) -> &Script {
		&self.to_counterparty_script
	}
}

/// A wrapper on ClosingTransaction indicating that the built bitcoin
/// transaction is trusted.
///
/// See trust() and verify() functions on CommitmentTransaction.
///
/// This structure implements Deref.
pub struct TrustedClosingTransaction<'a> {
	inner: &'a ClosingTransaction,
}

impl<'a> Deref for TrustedClosingTransaction<'a> {
	type Target = ClosingTransaction;

	fn deref(&self) -> &Self::Target { self.inner }
}

impl<'a> TrustedClosingTransaction<'a> {
	/// The pre-built Bitcoin commitment transaction
	pub fn built_transaction(&self) -> &'a Transaction {
		&self.inner.built
	}

	/// Get the SIGHASH_ALL sighash value of the transaction.
	///
	/// This can be used to verify a signature.
	pub fn get_sighash_all(&self, funding_redeemscript: &Script, channel_value_satoshis: u64) -> Message {
		let sighash = &sighash::SighashCache::new(&self.inner.built).segwit_signature_hash(0, funding_redeemscript, channel_value_satoshis, EcdsaSighashType::All).unwrap()[..];
		hash_to_message!(sighash)
	}

	/// Sign a transaction, either because we are counter-signing the counterparty's transaction or
	/// because we are about to broadcast a holder transaction.
	pub fn sign<T: secp256k1::Signing>(&self, funding_key: &SecretKey, funding_redeemscript: &Script, channel_value_satoshis: u64, secp_ctx: &Secp256k1<T>) -> Signature {
		let sighash = self.get_sighash_all(funding_redeemscript, channel_value_satoshis);
		sign(secp_ctx, &sighash, funding_key)
	}
}

/// This class tracks the per-transaction information needed to build a commitment transaction and will
/// actually build it and sign.  It is used for holder transactions that we sign only when needed
/// and for transactions we sign for the counterparty.
///
/// This class can be used inside a signer implementation to generate a signature given the relevant
/// secret key.
#[derive(Clone, Debug)]
pub struct CommitmentTransaction {
	commitment_number: u64,
	to_broadcaster_value_sat: u64,
	to_countersignatory_value_sat: u64,
	to_broadcaster_delay: Option<u16>, // Added in 0.0.117
	feerate_per_kw: u32,
	htlcs: Vec<HTLCOutputInCommitment>,
	// Note that on upgrades, some features of existing outputs may be missed.
	channel_type_features: ChannelTypeFeatures,
	// A cache of the parties' pubkeys required to construct the transaction, see doc for trust()
	keys: TxCreationKeys,
	// For access to the pre-built transaction, see doc for trust()
	pub(crate) built: BuiltCommitmentTransaction,
	pub(crate) is_colored: bool,
}

impl Eq for CommitmentTransaction {}
impl PartialEq for CommitmentTransaction {
	fn eq(&self, o: &Self) -> bool {
		let eq = self.commitment_number == o.commitment_number &&
			self.to_broadcaster_value_sat == o.to_broadcaster_value_sat &&
			self.to_countersignatory_value_sat == o.to_countersignatory_value_sat &&
			self.feerate_per_kw == o.feerate_per_kw &&
			self.htlcs == o.htlcs &&
			self.channel_type_features == o.channel_type_features &&
			self.keys == o.keys;
		if eq {
			debug_assert_eq!(self.built.transaction, o.built.transaction);
			debug_assert_eq!(self.built.txid, o.built.txid);
		}
		eq
	}
}

<<<<<<< HEAD
impl_writeable_tlv_based!(CommitmentTransaction, {
	(0, commitment_number, required),
	(2, to_broadcaster_value_sat, required),
	(4, to_countersignatory_value_sat, required),
	(6, feerate_per_kw, required),
	(8, keys, required),
	(10, built, required),
	(12, htlcs, vec_type),
	(14, opt_anchors, option),
	(16, opt_non_zero_fee_anchors, option),
	(18, is_colored, required),
});
=======
impl Writeable for CommitmentTransaction {
	fn write<W: Writer>(&self, writer: &mut W) -> Result<(), io::Error> {
		let legacy_deserialization_prevention_marker = legacy_deserialization_prevention_marker_for_channel_type_features(&self.channel_type_features);
		write_tlv_fields!(writer, {
			(0, self.commitment_number, required),
			(1, self.to_broadcaster_delay, option),
			(2, self.to_broadcaster_value_sat, required),
			(4, self.to_countersignatory_value_sat, required),
			(6, self.feerate_per_kw, required),
			(8, self.keys, required),
			(10, self.built, required),
			(12, self.htlcs, required_vec),
			(14, legacy_deserialization_prevention_marker, option),
			(15, self.channel_type_features, required),
		});
		Ok(())
	}
}

impl Readable for CommitmentTransaction {
	fn read<R: io::Read>(reader: &mut R) -> Result<Self, DecodeError> {
		_init_and_read_len_prefixed_tlv_fields!(reader, {
			(0, commitment_number, required),
			(1, to_broadcaster_delay, option),
			(2, to_broadcaster_value_sat, required),
			(4, to_countersignatory_value_sat, required),
			(6, feerate_per_kw, required),
			(8, keys, required),
			(10, built, required),
			(12, htlcs, required_vec),
			(14, _legacy_deserialization_prevention_marker, option),
			(15, channel_type_features, option),
		});

		let mut additional_features = ChannelTypeFeatures::empty();
		additional_features.set_anchors_nonzero_fee_htlc_tx_required();
		chain::package::verify_channel_type_features(&channel_type_features, Some(&additional_features))?;

		Ok(Self {
			commitment_number: commitment_number.0.unwrap(),
			to_broadcaster_value_sat: to_broadcaster_value_sat.0.unwrap(),
			to_countersignatory_value_sat: to_countersignatory_value_sat.0.unwrap(),
			to_broadcaster_delay,
			feerate_per_kw: feerate_per_kw.0.unwrap(),
			keys: keys.0.unwrap(),
			built: built.0.unwrap(),
			htlcs,
			channel_type_features: channel_type_features.unwrap_or(ChannelTypeFeatures::only_static_remote_key())
		})
	}
}
>>>>>>> d2242f60

impl CommitmentTransaction {
	/// Construct an object of the class while assigning transaction output indices to HTLCs.
	///
	/// Populates HTLCOutputInCommitment.transaction_output_index in htlcs_with_aux.
	///
	/// The generic T allows the caller to match the HTLC output index with auxiliary data.
	/// This auxiliary data is not stored in this object.
	///
	/// Only include HTLCs that are above the dust limit for the channel.
	///
	/// This is not exported to bindings users due to the generic though we likely should expose a version without
<<<<<<< HEAD
	pub fn new_with_auxiliary_htlc_data<T>(commitment_number: u64, to_broadcaster_value_sat: u64, to_countersignatory_value_sat: u64, opt_anchors: bool, broadcaster_funding_key: PublicKey, countersignatory_funding_key: PublicKey, keys: TxCreationKeys, feerate_per_kw: u32, htlcs_with_aux: &mut Vec<(HTLCOutputInCommitment, T)>, channel_parameters: &DirectedChannelTransactionParameters, is_colored: bool) -> CommitmentTransaction {
=======
	pub fn new_with_auxiliary_htlc_data<T>(commitment_number: u64, to_broadcaster_value_sat: u64, to_countersignatory_value_sat: u64, broadcaster_funding_key: PublicKey, countersignatory_funding_key: PublicKey, keys: TxCreationKeys, feerate_per_kw: u32, htlcs_with_aux: &mut Vec<(HTLCOutputInCommitment, T)>, channel_parameters: &DirectedChannelTransactionParameters) -> CommitmentTransaction {
>>>>>>> d2242f60
		// Sort outputs and populate output indices while keeping track of the auxiliary data
		let (outputs, htlcs) = Self::internal_build_outputs(&keys, to_broadcaster_value_sat, to_countersignatory_value_sat, htlcs_with_aux, channel_parameters, &broadcaster_funding_key, &countersignatory_funding_key).unwrap();

		let (obscured_commitment_transaction_number, txins) = Self::internal_build_inputs(commitment_number, channel_parameters);
		let transaction = Self::make_transaction(obscured_commitment_transaction_number, txins, outputs);
		let txid = transaction.txid();
		CommitmentTransaction {
			commitment_number,
			to_broadcaster_value_sat,
			to_countersignatory_value_sat,
			to_broadcaster_delay: Some(channel_parameters.contest_delay()),
			feerate_per_kw,
			htlcs,
			channel_type_features: channel_parameters.channel_type_features().clone(),
			keys,
			built: BuiltCommitmentTransaction {
				transaction,
				txid
			},
<<<<<<< HEAD
			opt_non_zero_fee_anchors: None,
			is_colored,
=======
>>>>>>> d2242f60
		}
	}

	/// Use non-zero fee anchors
	///
	/// This is not exported to bindings users due to move, and also not likely to be useful for binding users
	pub fn with_non_zero_fee_anchors(mut self) -> Self {
		self.channel_type_features.set_anchors_nonzero_fee_htlc_tx_required();
		self
	}

	fn internal_rebuild_transaction(&self, keys: &TxCreationKeys, channel_parameters: &DirectedChannelTransactionParameters, broadcaster_funding_key: &PublicKey, countersignatory_funding_key: &PublicKey) -> Result<BuiltCommitmentTransaction, ()> {
		let (obscured_commitment_transaction_number, txins) = Self::internal_build_inputs(self.commitment_number, channel_parameters);

		let mut htlcs_with_aux = self.htlcs.iter().map(|h| (h.clone(), ())).collect();
		let (outputs, _) = Self::internal_build_outputs(keys, self.to_broadcaster_value_sat, self.to_countersignatory_value_sat, &mut htlcs_with_aux, channel_parameters, broadcaster_funding_key, countersignatory_funding_key)?;

		let transaction = Self::make_transaction(obscured_commitment_transaction_number, txins, outputs);
		let txid = transaction.txid();
		let built_transaction = BuiltCommitmentTransaction {
			transaction,
			txid
		};
		Ok(built_transaction)
	}

	fn make_transaction(obscured_commitment_transaction_number: u64, txins: Vec<TxIn>, outputs: Vec<TxOut>) -> Transaction {
		Transaction {
			version: 2,
			lock_time: PackedLockTime(((0x20 as u32) << 8 * 3) | ((obscured_commitment_transaction_number & 0xffffffu64) as u32)),
			input: txins,
			output: outputs,
		}
	}

	// This is used in two cases:
	// - initial sorting of outputs / HTLCs in the constructor, in which case T is auxiliary data the
	//   caller needs to have sorted together with the HTLCs so it can keep track of the output index
	// - building of a bitcoin transaction during a verify() call, in which case T is just ()
	fn internal_build_outputs<T>(keys: &TxCreationKeys, to_broadcaster_value_sat: u64, to_countersignatory_value_sat: u64, htlcs_with_aux: &mut Vec<(HTLCOutputInCommitment, T)>, channel_parameters: &DirectedChannelTransactionParameters, broadcaster_funding_key: &PublicKey, countersignatory_funding_key: &PublicKey) -> Result<(Vec<TxOut>, Vec<HTLCOutputInCommitment>), ()> {
		let countersignatory_pubkeys = channel_parameters.countersignatory_pubkeys();
		let contest_delay = channel_parameters.contest_delay();

		let mut txouts: Vec<(TxOut, Option<&mut HTLCOutputInCommitment>)> = Vec::new();

		if to_countersignatory_value_sat > 0 {
			let script = if channel_parameters.channel_type_features().supports_anchors_zero_fee_htlc_tx() {
			    get_to_countersignatory_with_anchors_redeemscript(&countersignatory_pubkeys.payment_point).to_v0_p2wsh()
			} else {
			    Payload::p2wpkh(&BitcoinPublicKey::new(countersignatory_pubkeys.payment_point)).unwrap().script_pubkey()
			};
			txouts.push((
				TxOut {
					script_pubkey: script.clone(),
					value: to_countersignatory_value_sat,
				},
				None,
			))
		}

		if to_broadcaster_value_sat > 0 {
			let redeem_script = get_revokeable_redeemscript(
				&keys.revocation_key,
				contest_delay,
				&keys.broadcaster_delayed_payment_key,
			);
			txouts.push((
				TxOut {
					script_pubkey: redeem_script.to_v0_p2wsh(),
					value: to_broadcaster_value_sat,
				},
				None,
			));
		}

		if channel_parameters.channel_type_features().supports_anchors_zero_fee_htlc_tx() {
			if to_broadcaster_value_sat > 0 || !htlcs_with_aux.is_empty() {
				let anchor_script = get_anchor_redeemscript(broadcaster_funding_key);
				txouts.push((
					TxOut {
						script_pubkey: anchor_script.to_v0_p2wsh(),
						value: ANCHOR_OUTPUT_VALUE_SATOSHI,
					},
					None,
				));
			}

			if to_countersignatory_value_sat > 0 || !htlcs_with_aux.is_empty() {
				let anchor_script = get_anchor_redeemscript(countersignatory_funding_key);
				txouts.push((
					TxOut {
						script_pubkey: anchor_script.to_v0_p2wsh(),
						value: ANCHOR_OUTPUT_VALUE_SATOSHI,
					},
					None,
				));
			}
		}

		let mut htlcs = Vec::with_capacity(htlcs_with_aux.len());
		for (htlc, _) in htlcs_with_aux {
			let script = chan_utils::get_htlc_redeemscript(&htlc, &channel_parameters.channel_type_features(), &keys);
			let txout = TxOut {
				script_pubkey: script.to_v0_p2wsh(),
				value: htlc.amount_msat / 1000,
			};
			txouts.push((txout, Some(htlc)));
		}

		// Sort output in BIP-69 order (amount, scriptPubkey).  Tie-breaks based on HTLC
		// CLTV expiration height.
		sort_outputs(&mut txouts, |a, b| {
			if let &Some(ref a_htlcout) = a {
				if let &Some(ref b_htlcout) = b {
					a_htlcout.cltv_expiry.cmp(&b_htlcout.cltv_expiry)
						// Note that due to hash collisions, we have to have a fallback comparison
						// here for fuzzing mode (otherwise at least chanmon_fail_consistency
						// may fail)!
						.then(a_htlcout.payment_hash.0.cmp(&b_htlcout.payment_hash.0))
				// For non-HTLC outputs, if they're copying our SPK we don't really care if we
				// close the channel due to mismatches - they're doing something dumb:
				} else { cmp::Ordering::Equal }
			} else { cmp::Ordering::Equal }
		});

		let mut outputs = Vec::with_capacity(txouts.len());
		for (idx, out) in txouts.drain(..).enumerate() {
			if let Some(htlc) = out.1 {
				htlc.transaction_output_index = Some(idx as u32);
				htlcs.push(htlc.clone());
			}
			outputs.push(out.0);
		}
		Ok((outputs, htlcs))
	}

	fn internal_build_inputs(commitment_number: u64, channel_parameters: &DirectedChannelTransactionParameters) -> (u64, Vec<TxIn>) {
		let broadcaster_pubkeys = channel_parameters.broadcaster_pubkeys();
		let countersignatory_pubkeys = channel_parameters.countersignatory_pubkeys();
		let commitment_transaction_number_obscure_factor = get_commitment_transaction_number_obscure_factor(
			&broadcaster_pubkeys.payment_point,
			&countersignatory_pubkeys.payment_point,
			channel_parameters.is_outbound(),
		);

		let obscured_commitment_transaction_number =
			commitment_transaction_number_obscure_factor ^ (INITIAL_COMMITMENT_NUMBER - commitment_number);

		let txins = {
			let mut ins: Vec<TxIn> = Vec::new();
			ins.push(TxIn {
				previous_output: channel_parameters.funding_outpoint(),
				script_sig: Script::new(),
				sequence: Sequence(((0x80 as u32) << 8 * 3)
					| ((obscured_commitment_transaction_number >> 3 * 8) as u32)),
				witness: Witness::new(),
			});
			ins
		};
		(obscured_commitment_transaction_number, txins)
	}

	/// The backwards-counting commitment number
	pub fn commitment_number(&self) -> u64 {
		self.commitment_number
	}

	/// The per commitment point used by the broadcaster.
	pub fn per_commitment_point(&self) -> PublicKey {
		self.keys.per_commitment_point
	}

	/// The value to be sent to the broadcaster
	pub fn to_broadcaster_value_sat(&self) -> u64 {
		self.to_broadcaster_value_sat
	}

	/// The value to be sent to the counterparty
	pub fn to_countersignatory_value_sat(&self) -> u64 {
		self.to_countersignatory_value_sat
	}

	/// The feerate paid per 1000-weight-unit in this commitment transaction.
	pub fn feerate_per_kw(&self) -> u32 {
		self.feerate_per_kw
	}

	/// The non-dust HTLCs (direction, amt, height expiration, hash, transaction output index)
	/// which were included in this commitment transaction in output order.
	/// The transaction index is always populated.
	///
	/// This is not exported to bindings users as we cannot currently convert Vec references to/from C, though we should
	/// expose a less effecient version which creates a Vec of references in the future.
	pub fn htlcs(&self) -> &Vec<HTLCOutputInCommitment> {
		&self.htlcs
	}

	/// Trust our pre-built transaction and derived transaction creation public keys.
	///
	/// Applies a wrapper which allows access to these fields.
	///
	/// This should only be used if you fully trust the builder of this object.  It should not
	/// be used by an external signer - instead use the verify function.
	pub fn trust(&self) -> TrustedCommitmentTransaction {
		TrustedCommitmentTransaction { inner: self }
	}

	/// Verify our pre-built transaction and derived transaction creation public keys.
	///
	/// Applies a wrapper which allows access to these fields.
	///
	/// An external validating signer must call this method before signing
	/// or using the built transaction.
	pub fn verify<T: secp256k1::Signing + secp256k1::Verification>(&self, channel_parameters: &DirectedChannelTransactionParameters, broadcaster_keys: &ChannelPublicKeys, countersignatory_keys: &ChannelPublicKeys, secp_ctx: &Secp256k1<T>) -> Result<TrustedCommitmentTransaction, ()> {
		// This is the only field of the key cache that we trust
		let per_commitment_point = self.keys.per_commitment_point;
		let keys = TxCreationKeys::from_channel_static_keys(&per_commitment_point, broadcaster_keys, countersignatory_keys, secp_ctx);
		if keys != self.keys {
			return Err(());
		}
		let tx = self.internal_rebuild_transaction(&keys, channel_parameters, &broadcaster_keys.funding_pubkey, &countersignatory_keys.funding_pubkey)?;
		if self.built.transaction != tx.transaction || self.built.txid != tx.txid {
			return Err(());
		}
		Ok(TrustedCommitmentTransaction { inner: self })
	}
}

/// A wrapper on CommitmentTransaction indicating that the derived fields (the built bitcoin
/// transaction and the transaction creation keys) are trusted.
///
/// See trust() and verify() functions on CommitmentTransaction.
///
/// This structure implements Deref.
pub struct TrustedCommitmentTransaction<'a> {
	inner: &'a CommitmentTransaction,
}

impl<'a> Deref for TrustedCommitmentTransaction<'a> {
	type Target = CommitmentTransaction;

	fn deref(&self) -> &Self::Target { self.inner }
}

impl<'a> TrustedCommitmentTransaction<'a> {
	/// The transaction ID of the built Bitcoin transaction
	pub fn txid(&self) -> Txid {
		self.inner.built.txid
	}

	/// The pre-built Bitcoin commitment transaction
	pub fn built_transaction(&self) -> &'a BuiltCommitmentTransaction {
		&self.inner.built
	}

	/// The pre-calculated transaction creation public keys.
	pub fn keys(&self) -> &'a TxCreationKeys {
		&self.inner.keys
	}

	/// Should anchors be used.
	pub fn channel_type_features(&self) -> &'a ChannelTypeFeatures {
		&self.inner.channel_type_features
	}

	/// Get a signature for each HTLC which was included in the commitment transaction (ie for
	/// which HTLCOutputInCommitment::transaction_output_index.is_some()).
	///
	/// The returned Vec has one entry for each HTLC, and in the same order.
	///
	/// This function is only valid in the holder commitment context, it always uses EcdsaSighashType::All.
	pub fn get_htlc_sigs<T: secp256k1::Signing, ES: Deref>(
		&self, htlc_base_key: &SecretKey, channel_parameters: &DirectedChannelTransactionParameters,
		entropy_source: &ES, secp_ctx: &Secp256k1<T>, ldk_data_dir: &PathBuf,
	) -> Result<Vec<Signature>, ()> where ES::Target: EntropySource {
		let inner = self.inner;
		let keys = &inner.keys;
		let txid = inner.built.txid;
		let mut ret = Vec::with_capacity(inner.htlcs.len());
		let holder_htlc_key = derive_private_key(secp_ctx, &inner.keys.per_commitment_point, htlc_base_key);

		for this_htlc in inner.htlcs.iter() {
			assert!(this_htlc.transaction_output_index.is_some());
<<<<<<< HEAD
			let mut htlc_tx = build_htlc_transaction(&txid, inner.feerate_per_kw, channel_parameters.contest_delay(), &this_htlc, self.opt_anchors(), self.opt_non_zero_fee_anchors.is_some(), &keys.broadcaster_delayed_payment_key, &keys.revocation_key);
			if inner.is_colored {
				match color_htlc(&mut htlc_tx, &this_htlc, &ldk_data_dir) {
					Err(_e) => return Err(()),
					_ => {}
				}
			}
=======
			let htlc_tx = build_htlc_transaction(&txid, inner.feerate_per_kw, channel_parameters.contest_delay(), &this_htlc, &self.channel_type_features, &keys.broadcaster_delayed_payment_key, &keys.revocation_key);
>>>>>>> d2242f60

			let htlc_redeemscript = get_htlc_redeemscript_with_explicit_keys(&this_htlc, &self.channel_type_features, &keys.broadcaster_htlc_key, &keys.countersignatory_htlc_key, &keys.revocation_key);

			let sighash = hash_to_message!(&sighash::SighashCache::new(&htlc_tx).segwit_signature_hash(0, &htlc_redeemscript, this_htlc.amount_msat / 1000, EcdsaSighashType::All).unwrap()[..]);
			ret.push(sign_with_aux_rand(secp_ctx, &sighash, &holder_htlc_key, entropy_source));
		}
		Ok(ret)
	}

<<<<<<< HEAD
	/// Gets a signed HTLC transaction given a preimage (for !htlc.offered) and the holder HTLC transaction signature.
	pub(crate) fn get_signed_htlc_tx(&self, channel_parameters: &DirectedChannelTransactionParameters, htlc_index: usize, counterparty_signature: &Signature, signature: &Signature, preimage: &Option<PaymentPreimage>, ldk_data_dir: &PathBuf) -> Transaction {
		let inner = self.inner;
		let keys = &inner.keys;
		let txid = inner.built.txid;
		let this_htlc = &inner.htlcs[htlc_index];
=======
	/// Builds the second-level holder HTLC transaction for the HTLC with index `htlc_index`.
	pub(crate) fn build_unsigned_htlc_tx(
		&self, channel_parameters: &DirectedChannelTransactionParameters, htlc_index: usize,
		preimage: &Option<PaymentPreimage>,
	) -> Transaction {
		let keys = &self.inner.keys;
		let this_htlc = &self.inner.htlcs[htlc_index];
>>>>>>> d2242f60
		assert!(this_htlc.transaction_output_index.is_some());
		// if we don't have preimage for an HTLC-Success, we can't generate an HTLC transaction.
		if !this_htlc.offered && preimage.is_none() { unreachable!(); }
		// Further, we should never be provided the preimage for an HTLC-Timeout transaction.
		if  this_htlc.offered && preimage.is_some() { unreachable!(); }

<<<<<<< HEAD
		let mut htlc_tx = build_htlc_transaction(&txid, inner.feerate_per_kw, channel_parameters.contest_delay(), &this_htlc, self.opt_anchors(), self.opt_non_zero_fee_anchors.is_some(), &keys.broadcaster_delayed_payment_key, &keys.revocation_key);
		if inner.is_colored {
			color_htlc(&mut htlc_tx, &this_htlc, &ldk_data_dir).expect("successful htlc tx coloring");
		}
=======
		build_htlc_transaction(
			&self.inner.built.txid, self.inner.feerate_per_kw, channel_parameters.contest_delay(), &this_htlc,
			&self.channel_type_features, &keys.broadcaster_delayed_payment_key, &keys.revocation_key
		)
	}
>>>>>>> d2242f60


	/// Builds the witness required to spend the input for the HTLC with index `htlc_index` in a
	/// second-level holder HTLC transaction.
	pub(crate) fn build_htlc_input_witness(
		&self, htlc_index: usize, counterparty_signature: &Signature, signature: &Signature,
		preimage: &Option<PaymentPreimage>
	) -> Witness {
		let keys = &self.inner.keys;
		let htlc_redeemscript = get_htlc_redeemscript_with_explicit_keys(
			&self.inner.htlcs[htlc_index], &self.channel_type_features, &keys.broadcaster_htlc_key,
			&keys.countersignatory_htlc_key, &keys.revocation_key
		);
		chan_utils::build_htlc_input_witness(
			signature, counterparty_signature, preimage, &htlc_redeemscript, &self.channel_type_features,
		)
	}

	/// Returns the index of the revokeable output, i.e. the `to_local` output sending funds to
	/// the broadcaster, in the built transaction, if any exists.
	///
	/// There are two cases where this may return `None`:
	/// - The balance of the revokeable output is below the dust limit (only found on commitments
	/// early in the channel's lifetime, i.e. before the channel reserve is met).
	/// - This commitment was created before LDK 0.0.117. In this case, the
	/// commitment transaction previously didn't contain enough information to locate the
	/// revokeable output.
	pub fn revokeable_output_index(&self) -> Option<usize> {
		let revokeable_redeemscript = get_revokeable_redeemscript(
			&self.keys.revocation_key,
			self.to_broadcaster_delay?,
			&self.keys.broadcaster_delayed_payment_key,
		);
		let revokeable_p2wsh = revokeable_redeemscript.to_v0_p2wsh();
		let outputs = &self.inner.built.transaction.output;
		outputs.iter().enumerate()
			.find(|(_, out)| out.script_pubkey == revokeable_p2wsh)
			.map(|(idx, _)| idx)
	}

	/// Helper method to build an unsigned justice transaction spending the revokeable
	/// `to_local` output to a destination script. Fee estimation accounts for the expected
	/// revocation witness data that will be added when signed.
	///
	/// This method will error if the given fee rate results in a fee greater than the value
	/// of the output being spent, or if there exists no revokeable `to_local` output on this
	/// commitment transaction. See [`Self::revokeable_output_index`] for more details.
	///
	/// The built transaction will allow fee bumping with RBF, and this method takes
	/// `feerate_per_kw` as an input such that multiple copies of a justice transaction at different
	/// fee rates may be built.
	pub fn build_to_local_justice_tx(&self, feerate_per_kw: u64, destination_script: Script)
	-> Result<Transaction, ()> {
		let output_idx = self.revokeable_output_index().ok_or(())?;
		let input = vec![TxIn {
			previous_output: OutPoint {
				txid: self.trust().txid(),
				vout: output_idx as u32,
			},
			script_sig: Script::new(),
			sequence: Sequence::ENABLE_RBF_NO_LOCKTIME,
			witness: Witness::new(),
		}];
		let value = self.inner.built.transaction.output[output_idx].value;
		let output = vec![TxOut {
			script_pubkey: destination_script,
			value,
		}];
		let mut justice_tx = Transaction {
			version: 2,
			lock_time: PackedLockTime::ZERO,
			input,
			output,
		};
		let weight = justice_tx.weight() as u64 + WEIGHT_REVOKED_OUTPUT;
		let fee = fee_for_weight(feerate_per_kw as u32, weight);
		justice_tx.output[0].value = value.checked_sub(fee).ok_or(())?;
		Ok(justice_tx)
	}

}

/// Commitment transaction numbers which appear in the transactions themselves are XOR'd with a
/// shared secret first. This prevents on-chain observers from discovering how many commitment
/// transactions occurred in a channel before it was closed.
///
/// This function gets the shared secret from relevant channel public keys and can be used to
/// "decrypt" the commitment transaction number given a commitment transaction on-chain.
pub fn get_commitment_transaction_number_obscure_factor(
	broadcaster_payment_basepoint: &PublicKey,
	countersignatory_payment_basepoint: &PublicKey,
	outbound_from_broadcaster: bool,
) -> u64 {
	let mut sha = Sha256::engine();

	if outbound_from_broadcaster {
		sha.input(&broadcaster_payment_basepoint.serialize());
		sha.input(&countersignatory_payment_basepoint.serialize());
	} else {
		sha.input(&countersignatory_payment_basepoint.serialize());
		sha.input(&broadcaster_payment_basepoint.serialize());
	}
	let res = Sha256::from_engine(sha).into_inner();

	((res[26] as u64) << 5 * 8)
		| ((res[27] as u64) << 4 * 8)
		| ((res[28] as u64) << 3 * 8)
		| ((res[29] as u64) << 2 * 8)
		| ((res[30] as u64) << 1 * 8)
		| ((res[31] as u64) << 0 * 8)
}

/*
#[cfg(test)]
mod tests {
	use super::{CounterpartyCommitmentSecrets, ChannelPublicKeys};
	use crate::{hex, chain};
	use crate::prelude::*;
	use crate::ln::chan_utils::{get_htlc_redeemscript, get_to_countersignatory_with_anchors_redeemscript, CommitmentTransaction, TxCreationKeys, ChannelTransactionParameters, CounterpartyChannelTransactionParameters, HTLCOutputInCommitment};
	use bitcoin::secp256k1::{PublicKey, SecretKey, Secp256k1};
	use crate::util::test_utils;
	use crate::sign::{ChannelSigner, SignerProvider};
	use bitcoin::{Network, Txid, Script};
	use bitcoin::hashes::Hash;
	use crate::ln::PaymentHash;
	use bitcoin::hashes::hex::ToHex;
	use bitcoin::util::address::Payload;
	use bitcoin::PublicKey as BitcoinPublicKey;
	use crate::ln::features::ChannelTypeFeatures;

	struct TestCommitmentTxBuilder {
		commitment_number: u64,
		holder_funding_pubkey: PublicKey,
		counterparty_funding_pubkey: PublicKey,
		keys: TxCreationKeys,
		feerate_per_kw: u32,
		htlcs_with_aux: Vec<(HTLCOutputInCommitment, ())>,
		channel_parameters: ChannelTransactionParameters,
		counterparty_pubkeys: ChannelPublicKeys,
	}

	impl TestCommitmentTxBuilder {
		fn new() -> Self {
			let secp_ctx = Secp256k1::new();
			let seed = [42; 32];
			let network = Network::Testnet;
			let keys_provider = test_utils::TestKeysInterface::new(&seed, network);
			let signer = keys_provider.derive_channel_signer(3000, keys_provider.generate_channel_keys_id(false, 1_000_000, 0));
			let counterparty_signer = keys_provider.derive_channel_signer(3000, keys_provider.generate_channel_keys_id(true, 1_000_000, 1));
			let delayed_payment_base = &signer.pubkeys().delayed_payment_basepoint;
			let per_commitment_secret = SecretKey::from_slice(&hex::decode("1f1e1d1c1b1a191817161514131211100f0e0d0c0b0a09080706050403020100").unwrap()[..]).unwrap();
			let per_commitment_point = PublicKey::from_secret_key(&secp_ctx, &per_commitment_secret);
			let htlc_basepoint = &signer.pubkeys().htlc_basepoint;
			let holder_pubkeys = signer.pubkeys();
			let counterparty_pubkeys = counterparty_signer.pubkeys().clone();
			let keys = TxCreationKeys::derive_new(&secp_ctx, &per_commitment_point, delayed_payment_base, htlc_basepoint, &counterparty_pubkeys.revocation_basepoint, &counterparty_pubkeys.htlc_basepoint);
			let channel_parameters = ChannelTransactionParameters {
				holder_pubkeys: holder_pubkeys.clone(),
				holder_selected_contest_delay: 0,
				is_outbound_from_holder: false,
				counterparty_parameters: Some(CounterpartyChannelTransactionParameters { pubkeys: counterparty_pubkeys.clone(), selected_contest_delay: 0 }),
				funding_outpoint: Some(chain::transaction::OutPoint { txid: Txid::all_zeros(), index: 0 }),
				channel_type_features: ChannelTypeFeatures::only_static_remote_key(),
			};
			let htlcs_with_aux = Vec::new();

			Self {
				commitment_number: 0,
				holder_funding_pubkey: holder_pubkeys.funding_pubkey,
				counterparty_funding_pubkey: counterparty_pubkeys.funding_pubkey,
				keys,
				feerate_per_kw: 1,
				htlcs_with_aux,
				channel_parameters,
				counterparty_pubkeys,
			}
		}

		fn build(&mut self, to_broadcaster_sats: u64, to_countersignatory_sats: u64) -> CommitmentTransaction {
			CommitmentTransaction::new_with_auxiliary_htlc_data(
				self.commitment_number, to_broadcaster_sats, to_countersignatory_sats,
				self.holder_funding_pubkey.clone(),
				self.counterparty_funding_pubkey.clone(),
				self.keys.clone(), self.feerate_per_kw,
				&mut self.htlcs_with_aux, &self.channel_parameters.as_holder_broadcastable()
			)
		}
	}

	#[test]
	fn test_anchors() {
		let mut builder = TestCommitmentTxBuilder::new();

		// Generate broadcaster and counterparty outputs
		let tx = builder.build(1000, 2000);
		assert_eq!(tx.built.transaction.output.len(), 2);
		assert_eq!(tx.built.transaction.output[1].script_pubkey, Payload::p2wpkh(&BitcoinPublicKey::new(builder.counterparty_pubkeys.payment_point)).unwrap().script_pubkey());

		// Generate broadcaster and counterparty outputs as well as two anchors
		builder.channel_parameters.channel_type_features = ChannelTypeFeatures::anchors_zero_htlc_fee_and_dependencies();
		let tx = builder.build(1000, 2000);
		assert_eq!(tx.built.transaction.output.len(), 4);
		assert_eq!(tx.built.transaction.output[3].script_pubkey, get_to_countersignatory_with_anchors_redeemscript(&builder.counterparty_pubkeys.payment_point).to_v0_p2wsh());

		// Generate broadcaster output and anchor
		let tx = builder.build(3000, 0);
		assert_eq!(tx.built.transaction.output.len(), 2);

		// Generate counterparty output and anchor
		let tx = builder.build(0, 3000);
		assert_eq!(tx.built.transaction.output.len(), 2);

		let received_htlc = HTLCOutputInCommitment {
			offered: false,
			amount_msat: 400000,
			cltv_expiry: 100,
			payment_hash: PaymentHash([42; 32]),
			transaction_output_index: None,
		};

		let offered_htlc = HTLCOutputInCommitment {
			offered: true,
			amount_msat: 600000,
			cltv_expiry: 100,
			payment_hash: PaymentHash([43; 32]),
			transaction_output_index: None,
		};

		// Generate broadcaster output and received and offered HTLC outputs,  w/o anchors
		builder.channel_parameters.channel_type_features = ChannelTypeFeatures::only_static_remote_key();
		builder.htlcs_with_aux = vec![(received_htlc.clone(), ()), (offered_htlc.clone(), ())];
		let tx = builder.build(3000, 0);
		let keys = &builder.keys.clone();
		assert_eq!(tx.built.transaction.output.len(), 3);
		assert_eq!(tx.built.transaction.output[0].script_pubkey, get_htlc_redeemscript(&received_htlc, &ChannelTypeFeatures::only_static_remote_key(), &keys).to_v0_p2wsh());
		assert_eq!(tx.built.transaction.output[1].script_pubkey, get_htlc_redeemscript(&offered_htlc, &ChannelTypeFeatures::only_static_remote_key(), &keys).to_v0_p2wsh());
		assert_eq!(get_htlc_redeemscript(&received_htlc, &ChannelTypeFeatures::only_static_remote_key(), &keys).to_v0_p2wsh().to_hex(),
				   "0020e43a7c068553003fe68fcae424fb7b28ec5ce48cd8b6744b3945631389bad2fb");
		assert_eq!(get_htlc_redeemscript(&offered_htlc, &ChannelTypeFeatures::only_static_remote_key(), &keys).to_v0_p2wsh().to_hex(),
				   "0020215d61bba56b19e9eadb6107f5a85d7f99c40f65992443f69229c290165bc00d");

		// Generate broadcaster output and received and offered HTLC outputs,  with anchors
		builder.channel_parameters.channel_type_features = ChannelTypeFeatures::anchors_zero_htlc_fee_and_dependencies();
		builder.htlcs_with_aux = vec![(received_htlc.clone(), ()), (offered_htlc.clone(), ())];
		let tx = builder.build(3000, 0);
		assert_eq!(tx.built.transaction.output.len(), 5);
		assert_eq!(tx.built.transaction.output[2].script_pubkey, get_htlc_redeemscript(&received_htlc, &ChannelTypeFeatures::anchors_zero_htlc_fee_and_dependencies(), &keys).to_v0_p2wsh());
		assert_eq!(tx.built.transaction.output[3].script_pubkey, get_htlc_redeemscript(&offered_htlc, &ChannelTypeFeatures::anchors_zero_htlc_fee_and_dependencies(), &keys).to_v0_p2wsh());
		assert_eq!(get_htlc_redeemscript(&received_htlc, &ChannelTypeFeatures::anchors_zero_htlc_fee_and_dependencies(), &keys).to_v0_p2wsh().to_hex(),
				   "0020b70d0649c72b38756885c7a30908d912a7898dd5d79457a7280b8e9a20f3f2bc");
		assert_eq!(get_htlc_redeemscript(&offered_htlc, &ChannelTypeFeatures::anchors_zero_htlc_fee_and_dependencies(), &keys).to_v0_p2wsh().to_hex(),
				   "002087a3faeb1950a469c0e2db4a79b093a41b9526e5a6fc6ef5cb949bde3be379c7");
	}

	#[test]
	fn test_finding_revokeable_output_index() {
		let mut builder = TestCommitmentTxBuilder::new();

		// Revokeable output present
		let tx = builder.build(1000, 2000);
		assert_eq!(tx.built.transaction.output.len(), 2);
		assert_eq!(tx.trust().revokeable_output_index(), Some(0));

		// Revokeable output present (but to_broadcaster_delay missing)
		let tx = CommitmentTransaction { to_broadcaster_delay: None, ..tx };
		assert_eq!(tx.built.transaction.output.len(), 2);
		assert_eq!(tx.trust().revokeable_output_index(), None);

		// Revokeable output not present (our balance is dust)
		let tx = builder.build(0, 2000);
		assert_eq!(tx.built.transaction.output.len(), 1);
		assert_eq!(tx.trust().revokeable_output_index(), None);
	}

	#[test]
	fn test_building_to_local_justice_tx() {
		let mut builder = TestCommitmentTxBuilder::new();

		// Revokeable output not present (our balance is dust)
		let tx = builder.build(0, 2000);
		assert_eq!(tx.built.transaction.output.len(), 1);
		assert!(tx.trust().build_to_local_justice_tx(253, Script::new()).is_err());

		// Revokeable output present
		let tx = builder.build(1000, 2000);
		assert_eq!(tx.built.transaction.output.len(), 2);

		// Too high feerate
		assert!(tx.trust().build_to_local_justice_tx(100_000, Script::new()).is_err());

		// Generate a random public key for destination script
		let secret_key = SecretKey::from_slice(
			&hex::decode("1f1e1d1c1b1a191817161514131211100f0e0d0c0b0a09080706050403020100")
			.unwrap()[..]).unwrap();
		let pubkey_hash = BitcoinPublicKey::new(
			PublicKey::from_secret_key(&Secp256k1::new(), &secret_key)).wpubkey_hash().unwrap();
		let destination_script = Script::new_v0_p2wpkh(&pubkey_hash);

		let justice_tx = tx.trust().build_to_local_justice_tx(253, destination_script.clone()).unwrap();
		assert_eq!(justice_tx.input.len(), 1);
		assert_eq!(justice_tx.input[0].previous_output.txid, tx.built.transaction.txid());
		assert_eq!(justice_tx.input[0].previous_output.vout, tx.trust().revokeable_output_index().unwrap() as u32);
		assert!(justice_tx.input[0].sequence.is_rbf());

		assert_eq!(justice_tx.output.len(), 1);
		assert!(justice_tx.output[0].value < 1000);
		assert_eq!(justice_tx.output[0].script_pubkey, destination_script);
	}

	#[test]
	fn test_per_commitment_storage() {
		// Test vectors from BOLT 3:
		let mut secrets: Vec<[u8; 32]> = Vec::new();
		let mut monitor;

		macro_rules! test_secrets {
			() => {
				let mut idx = 281474976710655;
				for secret in secrets.iter() {
					assert_eq!(monitor.get_secret(idx).unwrap(), *secret);
					idx -= 1;
				}
				assert_eq!(monitor.get_min_seen_secret(), idx + 1);
				assert!(monitor.get_secret(idx).is_none());
			};
		}

		{
			// insert_secret correct sequence
			monitor = CounterpartyCommitmentSecrets::new();
			secrets.clear();

			secrets.push([0; 32]);
			secrets.last_mut().unwrap()[0..32].clone_from_slice(&hex::decode("7cc854b54e3e0dcdb010d7a3fee464a9687be6e8db3be6854c475621e007a5dc").unwrap());
			monitor.provide_secret(281474976710655, secrets.last().unwrap().clone()).unwrap();
			test_secrets!();

			secrets.push([0; 32]);
			secrets.last_mut().unwrap()[0..32].clone_from_slice(&hex::decode("c7518c8ae4660ed02894df8976fa1a3659c1a8b4b5bec0c4b872abeba4cb8964").unwrap());
			monitor.provide_secret(281474976710654, secrets.last().unwrap().clone()).unwrap();
			test_secrets!();

			secrets.push([0; 32]);
			secrets.last_mut().unwrap()[0..32].clone_from_slice(&hex::decode("2273e227a5b7449b6e70f1fb4652864038b1cbf9cd7c043a7d6456b7fc275ad8").unwrap());
			monitor.provide_secret(281474976710653, secrets.last().unwrap().clone()).unwrap();
			test_secrets!();

			secrets.push([0; 32]);
			secrets.last_mut().unwrap()[0..32].clone_from_slice(&hex::decode("27cddaa5624534cb6cb9d7da077cf2b22ab21e9b506fd4998a51d54502e99116").unwrap());
			monitor.provide_secret(281474976710652, secrets.last().unwrap().clone()).unwrap();
			test_secrets!();

			secrets.push([0; 32]);
			secrets.last_mut().unwrap()[0..32].clone_from_slice(&hex::decode("c65716add7aa98ba7acb236352d665cab17345fe45b55fb879ff80e6bd0c41dd").unwrap());
			monitor.provide_secret(281474976710651, secrets.last().unwrap().clone()).unwrap();
			test_secrets!();

			secrets.push([0; 32]);
			secrets.last_mut().unwrap()[0..32].clone_from_slice(&hex::decode("969660042a28f32d9be17344e09374b379962d03db1574df5a8a5a47e19ce3f2").unwrap());
			monitor.provide_secret(281474976710650, secrets.last().unwrap().clone()).unwrap();
			test_secrets!();

			secrets.push([0; 32]);
			secrets.last_mut().unwrap()[0..32].clone_from_slice(&hex::decode("a5a64476122ca0925fb344bdc1854c1c0a59fc614298e50a33e331980a220f32").unwrap());
			monitor.provide_secret(281474976710649, secrets.last().unwrap().clone()).unwrap();
			test_secrets!();

			secrets.push([0; 32]);
			secrets.last_mut().unwrap()[0..32].clone_from_slice(&hex::decode("05cde6323d949933f7f7b78776bcc1ea6d9b31447732e3802e1f7ac44b650e17").unwrap());
			monitor.provide_secret(281474976710648, secrets.last().unwrap().clone()).unwrap();
			test_secrets!();
		}

		{
			// insert_secret #1 incorrect
			monitor = CounterpartyCommitmentSecrets::new();
			secrets.clear();

			secrets.push([0; 32]);
			secrets.last_mut().unwrap()[0..32].clone_from_slice(&hex::decode("02a40c85b6f28da08dfdbe0926c53fab2de6d28c10301f8f7c4073d5e42e3148").unwrap());
			monitor.provide_secret(281474976710655, secrets.last().unwrap().clone()).unwrap();
			test_secrets!();

			secrets.push([0; 32]);
			secrets.last_mut().unwrap()[0..32].clone_from_slice(&hex::decode("c7518c8ae4660ed02894df8976fa1a3659c1a8b4b5bec0c4b872abeba4cb8964").unwrap());
			assert!(monitor.provide_secret(281474976710654, secrets.last().unwrap().clone()).is_err());
		}

		{
			// insert_secret #2 incorrect (#1 derived from incorrect)
			monitor = CounterpartyCommitmentSecrets::new();
			secrets.clear();

			secrets.push([0; 32]);
			secrets.last_mut().unwrap()[0..32].clone_from_slice(&hex::decode("02a40c85b6f28da08dfdbe0926c53fab2de6d28c10301f8f7c4073d5e42e3148").unwrap());
			monitor.provide_secret(281474976710655, secrets.last().unwrap().clone()).unwrap();
			test_secrets!();

			secrets.push([0; 32]);
			secrets.last_mut().unwrap()[0..32].clone_from_slice(&hex::decode("dddc3a8d14fddf2b68fa8c7fbad2748274937479dd0f8930d5ebb4ab6bd866a3").unwrap());
			monitor.provide_secret(281474976710654, secrets.last().unwrap().clone()).unwrap();
			test_secrets!();

			secrets.push([0; 32]);
			secrets.last_mut().unwrap()[0..32].clone_from_slice(&hex::decode("2273e227a5b7449b6e70f1fb4652864038b1cbf9cd7c043a7d6456b7fc275ad8").unwrap());
			monitor.provide_secret(281474976710653, secrets.last().unwrap().clone()).unwrap();
			test_secrets!();

			secrets.push([0; 32]);
			secrets.last_mut().unwrap()[0..32].clone_from_slice(&hex::decode("27cddaa5624534cb6cb9d7da077cf2b22ab21e9b506fd4998a51d54502e99116").unwrap());
			assert!(monitor.provide_secret(281474976710652, secrets.last().unwrap().clone()).is_err());
		}

		{
			// insert_secret #3 incorrect
			monitor = CounterpartyCommitmentSecrets::new();
			secrets.clear();

			secrets.push([0; 32]);
			secrets.last_mut().unwrap()[0..32].clone_from_slice(&hex::decode("7cc854b54e3e0dcdb010d7a3fee464a9687be6e8db3be6854c475621e007a5dc").unwrap());
			monitor.provide_secret(281474976710655, secrets.last().unwrap().clone()).unwrap();
			test_secrets!();

			secrets.push([0; 32]);
			secrets.last_mut().unwrap()[0..32].clone_from_slice(&hex::decode("c7518c8ae4660ed02894df8976fa1a3659c1a8b4b5bec0c4b872abeba4cb8964").unwrap());
			monitor.provide_secret(281474976710654, secrets.last().unwrap().clone()).unwrap();
			test_secrets!();

			secrets.push([0; 32]);
			secrets.last_mut().unwrap()[0..32].clone_from_slice(&hex::decode("c51a18b13e8527e579ec56365482c62f180b7d5760b46e9477dae59e87ed423a").unwrap());
			monitor.provide_secret(281474976710653, secrets.last().unwrap().clone()).unwrap();
			test_secrets!();

			secrets.push([0; 32]);
			secrets.last_mut().unwrap()[0..32].clone_from_slice(&hex::decode("27cddaa5624534cb6cb9d7da077cf2b22ab21e9b506fd4998a51d54502e99116").unwrap());
			assert!(monitor.provide_secret(281474976710652, secrets.last().unwrap().clone()).is_err());
		}

		{
			// insert_secret #4 incorrect (1,2,3 derived from incorrect)
			monitor = CounterpartyCommitmentSecrets::new();
			secrets.clear();

			secrets.push([0; 32]);
			secrets.last_mut().unwrap()[0..32].clone_from_slice(&hex::decode("02a40c85b6f28da08dfdbe0926c53fab2de6d28c10301f8f7c4073d5e42e3148").unwrap());
			monitor.provide_secret(281474976710655, secrets.last().unwrap().clone()).unwrap();
			test_secrets!();

			secrets.push([0; 32]);
			secrets.last_mut().unwrap()[0..32].clone_from_slice(&hex::decode("dddc3a8d14fddf2b68fa8c7fbad2748274937479dd0f8930d5ebb4ab6bd866a3").unwrap());
			monitor.provide_secret(281474976710654, secrets.last().unwrap().clone()).unwrap();
			test_secrets!();

			secrets.push([0; 32]);
			secrets.last_mut().unwrap()[0..32].clone_from_slice(&hex::decode("c51a18b13e8527e579ec56365482c62f180b7d5760b46e9477dae59e87ed423a").unwrap());
			monitor.provide_secret(281474976710653, secrets.last().unwrap().clone()).unwrap();
			test_secrets!();

			secrets.push([0; 32]);
			secrets.last_mut().unwrap()[0..32].clone_from_slice(&hex::decode("ba65d7b0ef55a3ba300d4e87af29868f394f8f138d78a7011669c79b37b936f4").unwrap());
			monitor.provide_secret(281474976710652, secrets.last().unwrap().clone()).unwrap();
			test_secrets!();

			secrets.push([0; 32]);
			secrets.last_mut().unwrap()[0..32].clone_from_slice(&hex::decode("c65716add7aa98ba7acb236352d665cab17345fe45b55fb879ff80e6bd0c41dd").unwrap());
			monitor.provide_secret(281474976710651, secrets.last().unwrap().clone()).unwrap();
			test_secrets!();

			secrets.push([0; 32]);
			secrets.last_mut().unwrap()[0..32].clone_from_slice(&hex::decode("969660042a28f32d9be17344e09374b379962d03db1574df5a8a5a47e19ce3f2").unwrap());
			monitor.provide_secret(281474976710650, secrets.last().unwrap().clone()).unwrap();
			test_secrets!();

			secrets.push([0; 32]);
			secrets.last_mut().unwrap()[0..32].clone_from_slice(&hex::decode("a5a64476122ca0925fb344bdc1854c1c0a59fc614298e50a33e331980a220f32").unwrap());
			monitor.provide_secret(281474976710649, secrets.last().unwrap().clone()).unwrap();
			test_secrets!();

			secrets.push([0; 32]);
			secrets.last_mut().unwrap()[0..32].clone_from_slice(&hex::decode("05cde6323d949933f7f7b78776bcc1ea6d9b31447732e3802e1f7ac44b650e17").unwrap());
			assert!(monitor.provide_secret(281474976710648, secrets.last().unwrap().clone()).is_err());
		}

		{
			// insert_secret #5 incorrect
			monitor = CounterpartyCommitmentSecrets::new();
			secrets.clear();

			secrets.push([0; 32]);
			secrets.last_mut().unwrap()[0..32].clone_from_slice(&hex::decode("7cc854b54e3e0dcdb010d7a3fee464a9687be6e8db3be6854c475621e007a5dc").unwrap());
			monitor.provide_secret(281474976710655, secrets.last().unwrap().clone()).unwrap();
			test_secrets!();

			secrets.push([0; 32]);
			secrets.last_mut().unwrap()[0..32].clone_from_slice(&hex::decode("c7518c8ae4660ed02894df8976fa1a3659c1a8b4b5bec0c4b872abeba4cb8964").unwrap());
			monitor.provide_secret(281474976710654, secrets.last().unwrap().clone()).unwrap();
			test_secrets!();

			secrets.push([0; 32]);
			secrets.last_mut().unwrap()[0..32].clone_from_slice(&hex::decode("2273e227a5b7449b6e70f1fb4652864038b1cbf9cd7c043a7d6456b7fc275ad8").unwrap());
			monitor.provide_secret(281474976710653, secrets.last().unwrap().clone()).unwrap();
			test_secrets!();

			secrets.push([0; 32]);
			secrets.last_mut().unwrap()[0..32].clone_from_slice(&hex::decode("27cddaa5624534cb6cb9d7da077cf2b22ab21e9b506fd4998a51d54502e99116").unwrap());
			monitor.provide_secret(281474976710652, secrets.last().unwrap().clone()).unwrap();
			test_secrets!();

			secrets.push([0; 32]);
			secrets.last_mut().unwrap()[0..32].clone_from_slice(&hex::decode("631373ad5f9ef654bb3dade742d09504c567edd24320d2fcd68e3cc47e2ff6a6").unwrap());
			monitor.provide_secret(281474976710651, secrets.last().unwrap().clone()).unwrap();
			test_secrets!();

			secrets.push([0; 32]);
			secrets.last_mut().unwrap()[0..32].clone_from_slice(&hex::decode("969660042a28f32d9be17344e09374b379962d03db1574df5a8a5a47e19ce3f2").unwrap());
			assert!(monitor.provide_secret(281474976710650, secrets.last().unwrap().clone()).is_err());
		}

		{
			// insert_secret #6 incorrect (5 derived from incorrect)
			monitor = CounterpartyCommitmentSecrets::new();
			secrets.clear();

			secrets.push([0; 32]);
			secrets.last_mut().unwrap()[0..32].clone_from_slice(&hex::decode("7cc854b54e3e0dcdb010d7a3fee464a9687be6e8db3be6854c475621e007a5dc").unwrap());
			monitor.provide_secret(281474976710655, secrets.last().unwrap().clone()).unwrap();
			test_secrets!();

			secrets.push([0; 32]);
			secrets.last_mut().unwrap()[0..32].clone_from_slice(&hex::decode("c7518c8ae4660ed02894df8976fa1a3659c1a8b4b5bec0c4b872abeba4cb8964").unwrap());
			monitor.provide_secret(281474976710654, secrets.last().unwrap().clone()).unwrap();
			test_secrets!();

			secrets.push([0; 32]);
			secrets.last_mut().unwrap()[0..32].clone_from_slice(&hex::decode("2273e227a5b7449b6e70f1fb4652864038b1cbf9cd7c043a7d6456b7fc275ad8").unwrap());
			monitor.provide_secret(281474976710653, secrets.last().unwrap().clone()).unwrap();
			test_secrets!();

			secrets.push([0; 32]);
			secrets.last_mut().unwrap()[0..32].clone_from_slice(&hex::decode("27cddaa5624534cb6cb9d7da077cf2b22ab21e9b506fd4998a51d54502e99116").unwrap());
			monitor.provide_secret(281474976710652, secrets.last().unwrap().clone()).unwrap();
			test_secrets!();

			secrets.push([0; 32]);
			secrets.last_mut().unwrap()[0..32].clone_from_slice(&hex::decode("631373ad5f9ef654bb3dade742d09504c567edd24320d2fcd68e3cc47e2ff6a6").unwrap());
			monitor.provide_secret(281474976710651, secrets.last().unwrap().clone()).unwrap();
			test_secrets!();

			secrets.push([0; 32]);
			secrets.last_mut().unwrap()[0..32].clone_from_slice(&hex::decode("b7e76a83668bde38b373970155c868a653304308f9896692f904a23731224bb1").unwrap());
			monitor.provide_secret(281474976710650, secrets.last().unwrap().clone()).unwrap();
			test_secrets!();

			secrets.push([0; 32]);
			secrets.last_mut().unwrap()[0..32].clone_from_slice(&hex::decode("a5a64476122ca0925fb344bdc1854c1c0a59fc614298e50a33e331980a220f32").unwrap());
			monitor.provide_secret(281474976710649, secrets.last().unwrap().clone()).unwrap();
			test_secrets!();

			secrets.push([0; 32]);
			secrets.last_mut().unwrap()[0..32].clone_from_slice(&hex::decode("05cde6323d949933f7f7b78776bcc1ea6d9b31447732e3802e1f7ac44b650e17").unwrap());
			assert!(monitor.provide_secret(281474976710648, secrets.last().unwrap().clone()).is_err());
		}

		{
			// insert_secret #7 incorrect
			monitor = CounterpartyCommitmentSecrets::new();
			secrets.clear();

			secrets.push([0; 32]);
			secrets.last_mut().unwrap()[0..32].clone_from_slice(&hex::decode("7cc854b54e3e0dcdb010d7a3fee464a9687be6e8db3be6854c475621e007a5dc").unwrap());
			monitor.provide_secret(281474976710655, secrets.last().unwrap().clone()).unwrap();
			test_secrets!();

			secrets.push([0; 32]);
			secrets.last_mut().unwrap()[0..32].clone_from_slice(&hex::decode("c7518c8ae4660ed02894df8976fa1a3659c1a8b4b5bec0c4b872abeba4cb8964").unwrap());
			monitor.provide_secret(281474976710654, secrets.last().unwrap().clone()).unwrap();
			test_secrets!();

			secrets.push([0; 32]);
			secrets.last_mut().unwrap()[0..32].clone_from_slice(&hex::decode("2273e227a5b7449b6e70f1fb4652864038b1cbf9cd7c043a7d6456b7fc275ad8").unwrap());
			monitor.provide_secret(281474976710653, secrets.last().unwrap().clone()).unwrap();
			test_secrets!();

			secrets.push([0; 32]);
			secrets.last_mut().unwrap()[0..32].clone_from_slice(&hex::decode("27cddaa5624534cb6cb9d7da077cf2b22ab21e9b506fd4998a51d54502e99116").unwrap());
			monitor.provide_secret(281474976710652, secrets.last().unwrap().clone()).unwrap();
			test_secrets!();

			secrets.push([0; 32]);
			secrets.last_mut().unwrap()[0..32].clone_from_slice(&hex::decode("c65716add7aa98ba7acb236352d665cab17345fe45b55fb879ff80e6bd0c41dd").unwrap());
			monitor.provide_secret(281474976710651, secrets.last().unwrap().clone()).unwrap();
			test_secrets!();

			secrets.push([0; 32]);
			secrets.last_mut().unwrap()[0..32].clone_from_slice(&hex::decode("969660042a28f32d9be17344e09374b379962d03db1574df5a8a5a47e19ce3f2").unwrap());
			monitor.provide_secret(281474976710650, secrets.last().unwrap().clone()).unwrap();
			test_secrets!();

			secrets.push([0; 32]);
			secrets.last_mut().unwrap()[0..32].clone_from_slice(&hex::decode("e7971de736e01da8ed58b94c2fc216cb1dca9e326f3a96e7194fe8ea8af6c0a3").unwrap());
			monitor.provide_secret(281474976710649, secrets.last().unwrap().clone()).unwrap();
			test_secrets!();

			secrets.push([0; 32]);
			secrets.last_mut().unwrap()[0..32].clone_from_slice(&hex::decode("05cde6323d949933f7f7b78776bcc1ea6d9b31447732e3802e1f7ac44b650e17").unwrap());
			assert!(monitor.provide_secret(281474976710648, secrets.last().unwrap().clone()).is_err());
		}

		{
			// insert_secret #8 incorrect
			monitor = CounterpartyCommitmentSecrets::new();
			secrets.clear();

			secrets.push([0; 32]);
			secrets.last_mut().unwrap()[0..32].clone_from_slice(&hex::decode("7cc854b54e3e0dcdb010d7a3fee464a9687be6e8db3be6854c475621e007a5dc").unwrap());
			monitor.provide_secret(281474976710655, secrets.last().unwrap().clone()).unwrap();
			test_secrets!();

			secrets.push([0; 32]);
			secrets.last_mut().unwrap()[0..32].clone_from_slice(&hex::decode("c7518c8ae4660ed02894df8976fa1a3659c1a8b4b5bec0c4b872abeba4cb8964").unwrap());
			monitor.provide_secret(281474976710654, secrets.last().unwrap().clone()).unwrap();
			test_secrets!();

			secrets.push([0; 32]);
			secrets.last_mut().unwrap()[0..32].clone_from_slice(&hex::decode("2273e227a5b7449b6e70f1fb4652864038b1cbf9cd7c043a7d6456b7fc275ad8").unwrap());
			monitor.provide_secret(281474976710653, secrets.last().unwrap().clone()).unwrap();
			test_secrets!();

			secrets.push([0; 32]);
			secrets.last_mut().unwrap()[0..32].clone_from_slice(&hex::decode("27cddaa5624534cb6cb9d7da077cf2b22ab21e9b506fd4998a51d54502e99116").unwrap());
			monitor.provide_secret(281474976710652, secrets.last().unwrap().clone()).unwrap();
			test_secrets!();

			secrets.push([0; 32]);
			secrets.last_mut().unwrap()[0..32].clone_from_slice(&hex::decode("c65716add7aa98ba7acb236352d665cab17345fe45b55fb879ff80e6bd0c41dd").unwrap());
			monitor.provide_secret(281474976710651, secrets.last().unwrap().clone()).unwrap();
			test_secrets!();

			secrets.push([0; 32]);
			secrets.last_mut().unwrap()[0..32].clone_from_slice(&hex::decode("969660042a28f32d9be17344e09374b379962d03db1574df5a8a5a47e19ce3f2").unwrap());
			monitor.provide_secret(281474976710650, secrets.last().unwrap().clone()).unwrap();
			test_secrets!();

			secrets.push([0; 32]);
			secrets.last_mut().unwrap()[0..32].clone_from_slice(&hex::decode("a5a64476122ca0925fb344bdc1854c1c0a59fc614298e50a33e331980a220f32").unwrap());
			monitor.provide_secret(281474976710649, secrets.last().unwrap().clone()).unwrap();
			test_secrets!();

			secrets.push([0; 32]);
			secrets.last_mut().unwrap()[0..32].clone_from_slice(&hex::decode("a7efbc61aac46d34f77778bac22c8a20c6a46ca460addc49009bda875ec88fa4").unwrap());
			assert!(monitor.provide_secret(281474976710648, secrets.last().unwrap().clone()).is_err());
		}
	}
}
*/<|MERGE_RESOLUTION|>--- conflicted
+++ resolved
@@ -26,12 +26,8 @@
 use crate::sign::EntropySource;
 use crate::ln::{PaymentHash, PaymentPreimage};
 use crate::ln::msgs::DecodeError;
-<<<<<<< HEAD
 use crate::rgb_utils::color_htlc;
-use crate::util::ser::{Readable, Writeable, Writer};
-=======
 use crate::util::ser::{Readable, RequiredWrapper, Writeable, Writer};
->>>>>>> d2242f60
 use crate::util::transaction_utils;
 
 use bitcoin::secp256k1::{SecretKey, PublicKey, Scalar};
@@ -1113,11 +1109,7 @@
 		for _ in 0..htlcs.len() {
 			counterparty_htlc_sigs.push(dummy_sig);
 		}
-<<<<<<< HEAD
-		let inner = CommitmentTransaction::new_with_auxiliary_htlc_data(0, 0, 0, false, dummy_key.clone(), dummy_key.clone(), keys, 0, htlcs, &channel_parameters.as_counterparty_broadcastable(), false);
-=======
 		let inner = CommitmentTransaction::new_with_auxiliary_htlc_data(0, 0, 0, dummy_key.clone(), dummy_key.clone(), keys, 0, htlcs, &channel_parameters.as_counterparty_broadcastable());
->>>>>>> d2242f60
 		htlcs.sort_by_key(|htlc| htlc.0.transaction_output_index);
 		HolderCommitmentTransaction {
 			inner,
@@ -1342,7 +1334,6 @@
 	keys: TxCreationKeys,
 	// For access to the pre-built transaction, see doc for trust()
 	pub(crate) built: BuiltCommitmentTransaction,
-	pub(crate) is_colored: bool,
 }
 
 impl Eq for CommitmentTransaction {}
@@ -1363,20 +1354,6 @@
 	}
 }
 
-<<<<<<< HEAD
-impl_writeable_tlv_based!(CommitmentTransaction, {
-	(0, commitment_number, required),
-	(2, to_broadcaster_value_sat, required),
-	(4, to_countersignatory_value_sat, required),
-	(6, feerate_per_kw, required),
-	(8, keys, required),
-	(10, built, required),
-	(12, htlcs, vec_type),
-	(14, opt_anchors, option),
-	(16, opt_non_zero_fee_anchors, option),
-	(18, is_colored, required),
-});
-=======
 impl Writeable for CommitmentTransaction {
 	fn write<W: Writer>(&self, writer: &mut W) -> Result<(), io::Error> {
 		let legacy_deserialization_prevention_marker = legacy_deserialization_prevention_marker_for_channel_type_features(&self.channel_type_features);
@@ -1424,11 +1401,10 @@
 			keys: keys.0.unwrap(),
 			built: built.0.unwrap(),
 			htlcs,
-			channel_type_features: channel_type_features.unwrap_or(ChannelTypeFeatures::only_static_remote_key())
+			channel_type_features: channel_type_features.unwrap_or(ChannelTypeFeatures::only_static_remote_key()),
 		})
 	}
 }
->>>>>>> d2242f60
 
 impl CommitmentTransaction {
 	/// Construct an object of the class while assigning transaction output indices to HTLCs.
@@ -1441,11 +1417,7 @@
 	/// Only include HTLCs that are above the dust limit for the channel.
 	///
 	/// This is not exported to bindings users due to the generic though we likely should expose a version without
-<<<<<<< HEAD
-	pub fn new_with_auxiliary_htlc_data<T>(commitment_number: u64, to_broadcaster_value_sat: u64, to_countersignatory_value_sat: u64, opt_anchors: bool, broadcaster_funding_key: PublicKey, countersignatory_funding_key: PublicKey, keys: TxCreationKeys, feerate_per_kw: u32, htlcs_with_aux: &mut Vec<(HTLCOutputInCommitment, T)>, channel_parameters: &DirectedChannelTransactionParameters, is_colored: bool) -> CommitmentTransaction {
-=======
 	pub fn new_with_auxiliary_htlc_data<T>(commitment_number: u64, to_broadcaster_value_sat: u64, to_countersignatory_value_sat: u64, broadcaster_funding_key: PublicKey, countersignatory_funding_key: PublicKey, keys: TxCreationKeys, feerate_per_kw: u32, htlcs_with_aux: &mut Vec<(HTLCOutputInCommitment, T)>, channel_parameters: &DirectedChannelTransactionParameters) -> CommitmentTransaction {
->>>>>>> d2242f60
 		// Sort outputs and populate output indices while keeping track of the auxiliary data
 		let (outputs, htlcs) = Self::internal_build_outputs(&keys, to_broadcaster_value_sat, to_countersignatory_value_sat, htlcs_with_aux, channel_parameters, &broadcaster_funding_key, &countersignatory_funding_key).unwrap();
 
@@ -1465,12 +1437,18 @@
 				transaction,
 				txid
 			},
-<<<<<<< HEAD
-			opt_non_zero_fee_anchors: None,
-			is_colored,
-=======
->>>>>>> d2242f60
-		}
+		}
+	}
+
+	/// Whether the commitment transaction is colored (i.e. it has an OP_RETURN output)
+	pub fn is_colored(&self) -> bool {
+		self
+			.built
+			.transaction
+			.output
+			.iter()
+			.enumerate()
+			.find(|(_, o)| o.script_pubkey.is_op_return()).is_some()
 	}
 
 	/// Use non-zero fee anchors
@@ -1753,17 +1731,12 @@
 
 		for this_htlc in inner.htlcs.iter() {
 			assert!(this_htlc.transaction_output_index.is_some());
-<<<<<<< HEAD
-			let mut htlc_tx = build_htlc_transaction(&txid, inner.feerate_per_kw, channel_parameters.contest_delay(), &this_htlc, self.opt_anchors(), self.opt_non_zero_fee_anchors.is_some(), &keys.broadcaster_delayed_payment_key, &keys.revocation_key);
-			if inner.is_colored {
-				match color_htlc(&mut htlc_tx, &this_htlc, &ldk_data_dir) {
-					Err(_e) => return Err(()),
-					_ => {}
+			let mut htlc_tx = build_htlc_transaction(&txid, inner.feerate_per_kw, channel_parameters.contest_delay(), &this_htlc, &self.channel_type_features, &keys.broadcaster_delayed_payment_key, &keys.revocation_key);
+			if inner.is_colored() {
+				if let Err(_e) = color_htlc(&mut htlc_tx, &this_htlc, &ldk_data_dir) {
+					return Err(());
 				}
 			}
-=======
-			let htlc_tx = build_htlc_transaction(&txid, inner.feerate_per_kw, channel_parameters.contest_delay(), &this_htlc, &self.channel_type_features, &keys.broadcaster_delayed_payment_key, &keys.revocation_key);
->>>>>>> d2242f60
 
 			let htlc_redeemscript = get_htlc_redeemscript_with_explicit_keys(&this_htlc, &self.channel_type_features, &keys.broadcaster_htlc_key, &keys.countersignatory_htlc_key, &keys.revocation_key);
 
@@ -1773,40 +1746,28 @@
 		Ok(ret)
 	}
 
-<<<<<<< HEAD
-	/// Gets a signed HTLC transaction given a preimage (for !htlc.offered) and the holder HTLC transaction signature.
-	pub(crate) fn get_signed_htlc_tx(&self, channel_parameters: &DirectedChannelTransactionParameters, htlc_index: usize, counterparty_signature: &Signature, signature: &Signature, preimage: &Option<PaymentPreimage>, ldk_data_dir: &PathBuf) -> Transaction {
-		let inner = self.inner;
-		let keys = &inner.keys;
-		let txid = inner.built.txid;
-		let this_htlc = &inner.htlcs[htlc_index];
-=======
 	/// Builds the second-level holder HTLC transaction for the HTLC with index `htlc_index`.
 	pub(crate) fn build_unsigned_htlc_tx(
 		&self, channel_parameters: &DirectedChannelTransactionParameters, htlc_index: usize,
-		preimage: &Option<PaymentPreimage>,
+		preimage: &Option<PaymentPreimage>, ldk_data_dir: &PathBuf
 	) -> Transaction {
 		let keys = &self.inner.keys;
 		let this_htlc = &self.inner.htlcs[htlc_index];
->>>>>>> d2242f60
 		assert!(this_htlc.transaction_output_index.is_some());
 		// if we don't have preimage for an HTLC-Success, we can't generate an HTLC transaction.
 		if !this_htlc.offered && preimage.is_none() { unreachable!(); }
 		// Further, we should never be provided the preimage for an HTLC-Timeout transaction.
 		if  this_htlc.offered && preimage.is_some() { unreachable!(); }
 
-<<<<<<< HEAD
-		let mut htlc_tx = build_htlc_transaction(&txid, inner.feerate_per_kw, channel_parameters.contest_delay(), &this_htlc, self.opt_anchors(), self.opt_non_zero_fee_anchors.is_some(), &keys.broadcaster_delayed_payment_key, &keys.revocation_key);
-		if inner.is_colored {
-			color_htlc(&mut htlc_tx, &this_htlc, &ldk_data_dir).expect("successful htlc tx coloring");
-		}
-=======
-		build_htlc_transaction(
+		let mut htlc_tx = build_htlc_transaction(
 			&self.inner.built.txid, self.inner.feerate_per_kw, channel_parameters.contest_delay(), &this_htlc,
 			&self.channel_type_features, &keys.broadcaster_delayed_payment_key, &keys.revocation_key
-		)
-	}
->>>>>>> d2242f60
+		);
+		if self.inner.is_colored() {
+			color_htlc(&mut htlc_tx, &this_htlc, &ldk_data_dir).expect("successful htlc tx coloring");
+		}
+		htlc_tx
+	}
 
 
 	/// Builds the witness required to spend the input for the HTLC with index `htlc_index` in a
