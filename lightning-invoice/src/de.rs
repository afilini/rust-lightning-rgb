--- conflicted
+++ resolved
@@ -24,15 +24,9 @@
 use secp256k1::ecdsa::{RecoveryId, RecoverableSignature};
 use secp256k1::PublicKey;
 
-<<<<<<< HEAD
-use super::{Invoice, Sha256, TaggedField, ExpiryTime, MinFinalCltvExpiryDelta, Fallback, PayeePubKey, InvoiceSignature, PositiveTimestamp,
-	SemanticError, PrivateRoute, ParseError, ParseOrSemanticError, Description, RawTaggedField, Currency, RawHrp, SiPrefix, RawInvoice,
-	constants, SignedRawInvoice, RawDataPart, InvoiceFeatures, RgbAmount, RgbContractId};
-=======
 use super::{Bolt11Invoice, Sha256, TaggedField, ExpiryTime, MinFinalCltvExpiryDelta, Fallback, PayeePubKey, Bolt11InvoiceSignature, PositiveTimestamp,
 	Bolt11SemanticError, PrivateRoute, Bolt11ParseError, ParseOrSemanticError, Description, RawTaggedField, Currency, RawHrp, SiPrefix, RawBolt11Invoice,
-	constants, SignedRawBolt11Invoice, RawDataPart, Bolt11InvoiceFeatures};
->>>>>>> d2242f60
+	constants, SignedRawBolt11Invoice, RawDataPart, Bolt11InvoiceFeatures, RgbAmount, RgbContractId};
 
 use self::hrp_sm::parse_hrp;
 
@@ -470,15 +464,11 @@
 			constants::TAG_PAYMENT_METADATA =>
 				Ok(TaggedField::PaymentMetadata(Vec::<u8>::from_base32(field_data)?)),
 			constants::TAG_FEATURES =>
-<<<<<<< HEAD
-				Ok(TaggedField::Features(InvoiceFeatures::from_base32(field_data)?)),
+				Ok(TaggedField::Features(Bolt11InvoiceFeatures::from_base32(field_data)?)),
 			constants::TAG_RGB_AMOUNT =>
 				Ok(TaggedField::RgbAmount(RgbAmount::from_base32(field_data)?)),
 			constants::TAG_RGB_CONTRACT_ID =>
 				Ok(TaggedField::RgbContractId(RgbContractId::from_base32(field_data)?)),
-=======
-				Ok(TaggedField::Features(Bolt11InvoiceFeatures::from_base32(field_data)?)),
->>>>>>> d2242f60
 			_ => {
 				// "A reader MUST skip over unknown fields"
 				Err(Bolt11ParseError::Skip)
@@ -634,37 +624,33 @@
 	}
 }
 
-<<<<<<< HEAD
 impl FromBase32 for RgbAmount {
-	type Err = ParseError;
-
-	fn from_base32(field_data: &[u5]) -> Result<RgbAmount, ParseError> {
+	type Err = Bolt11ParseError;
+
+	fn from_base32(field_data: &[u5]) -> Result<RgbAmount, Bolt11ParseError> {
 		let rgb_amount = parse_int_be::<u64, u5>(field_data, 32);
 		if let Some(rgb_amount) = rgb_amount {
 			Ok(RgbAmount(rgb_amount))
 		} else {
-			Err(ParseError::IntegerOverflowError)
+			Err(Bolt11ParseError::IntegerOverflowError)
 		}
 	}
 }
 
 impl FromBase32 for RgbContractId {
-	type Err = ParseError;
-
-	fn from_base32(field_data: &[u5]) -> Result<RgbContractId, ParseError> {
+	type Err = Bolt11ParseError;
+
+	fn from_base32(field_data: &[u5]) -> Result<RgbContractId, Bolt11ParseError> {
 		let bytes = Vec::<u8>::from_base32(field_data)?;
 		let rgb_contract_id_str = String::from(str::from_utf8(&bytes)?);
 		match ContractId::from_str(&rgb_contract_id_str) {
 			Ok(cid) => Ok(RgbContractId(cid)),
-			Err(_) => Err(ParseError::InvalidContractId),
-		}
-	}
-}
-
-impl Display for ParseError {
-=======
+			Err(_) => Err(Bolt11ParseError::InvalidContractId),
+		}
+	}
+}
+
 impl Display for Bolt11ParseError {
->>>>>>> d2242f60
 	fn fmt(&self, f: &mut Formatter) -> fmt::Result {
 		match *self {
 			// TODO: find a way to combine the first three arms (e as error::Error?)
@@ -712,7 +698,7 @@
 			Bolt11ParseError::Skip => {
 				f.write_str("the tagged field has to be skipped because of an unexpected, but allowed property")
 			},
-			ParseError::InvalidContractId => {
+			Bolt11ParseError::InvalidContractId => {
 				f.write_str("invalid RGB contract ID")
 			},
 		}
