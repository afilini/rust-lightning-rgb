--- conflicted
+++ resolved
@@ -479,7 +479,6 @@
 #[derive(Clone, Debug, Hash, Eq, PartialEq)]
 pub struct MinFinalCltvExpiryDelta(pub u64);
 
-<<<<<<< HEAD
 /// Requested amount for the RGB asset
 #[derive(Clone, Debug, Hash, Eq, PartialEq)]
 pub struct RgbAmount(pub u64);
@@ -488,9 +487,6 @@
 #[derive(Clone, Debug, Hash, Eq, PartialEq)]
 pub struct RgbContractId(pub ContractId);
 
-// TODO: better types instead onf byte arrays
-=======
->>>>>>> b7347357
 /// Fallback address in case no LN payment is possible
 #[allow(missing_docs)]
 #[derive(Clone, Debug, Hash, Eq, PartialEq)]
@@ -1071,7 +1067,6 @@
 		find_extract!(self.known_tagged_fields(), TaggedField::Features(ref x), x)
 	}
 
-<<<<<<< HEAD
 	pub fn rgb_amount(&self) -> Option<&RgbAmount> {
 		find_extract!(self.known_tagged_fields(), TaggedField::RgbAmount(ref x), x)
 	}
@@ -1080,10 +1075,7 @@
 		find_extract!(self.known_tagged_fields(), TaggedField::RgbContractId(ref x), x)
 	}
 
-	/// (C-not exported) as we don't support Vec<&NonOpaqueType>
-=======
 	/// This is not exported to bindings users as we don't support Vec<&NonOpaqueType>
->>>>>>> b7347357
 	pub fn fallbacks(&self) -> Vec<&Fallback> {
 		find_all_extract!(self.known_tagged_fields(), TaggedField::Fallback(ref x), x).collect()
 	}
